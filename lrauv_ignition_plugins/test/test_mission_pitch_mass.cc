--- conflicted
+++ resolved
@@ -76,7 +76,6 @@
 
   ignmsg << "Logged [" << this->tethysPoses.size() << "] poses" << std::endl;
 
-<<<<<<< HEAD
   int maxIterations{28000};
   ASSERT_LT(maxIterations, this->tethysPoses.size());
 
@@ -123,22 +122,4 @@
 
   // Make sure the vehicle actually pitched to 20 degrees.
   ASSERT_TRUE(reachedTarget);
-=======
-  // Give it some iterations to reach steady state
-  for (auto i = 2000u; i < this->tethysPoses.size(); i = i + 1000)
-  {
-    this->CheckRange(i,
-      // Target pose has no translation, roll or yaw, and 20 deg pitch
-      {0.0, 0.0, 0.0, 0.0, IGN_DTOR(20), 0},
-      // Y is kept pretty stable close to zero with low tolerances
-      // \TODO(chapulina) X and Y are meant to stay close to zero, but the
-      // vehicle goes forward (-X, +Z) slowly. That's caused by the pitch
-      // oscillation.
-      {4.7, 0.01, 1.8},
-      // Roll and yaw are kept pretty stable close to zero with low tolerances
-      // \TODO(chapulina) The pitch has a lot of oscillation, so we need the
-      // high tolerance
-      {IGN_DTOR(2), IGN_DTOR(21), IGN_DTOR(2)});
-  }
->>>>>>> 0d2e942b
 }

/*
 * Copyright (C) 2021 Open Source Robotics Foundation
 *
 * Licensed under the Apache License, Version 2.0 (the "License");
 * you may not use this file except in compliance with the License.
 * You may obtain a copy of the License at
 *
 *     http://www.apache.org/licenses/LICENSE-2.0
 *
 * Unless required by applicable law or agreed to in writing, software
 * distributed under the License is distributed on an "AS IS" BASIS,
 * WITHOUT WARRANTIES OR CONDITIONS OF ANY KIND, either express or implied.
 * See the License for the specific language governing permissions and
 * limitations under the License.
 *
 */

/*
 * Development of this module has been funded by the Monterey Bay Aquarium
 * Research Institute (MBARI) and the David and Lucile Packard Foundation
 */

<<<<<<< HEAD
#include <functional>
=======
>>>>>>> f68ec871
#include <mutex>

#include <ignition/msgs/pointcloud_packed.pb.h>

#include <ignition/common/SystemPaths.hh>
#include <ignition/gazebo/World.hh>
#include <ignition/math/SphericalCoordinates.hh>
#include <ignition/msgs/Utility.hh>
#include <ignition/plugin/Register.hh>
#include <ignition/transport/Node.hh>

#include <pcl/conversions.h>
#include <pcl/point_cloud.h>
#include <pcl/PCLPointCloud2.h>
#include <pcl/octree/octree_search.h>

#include "ScienceSensorsSystem.hh"

using namespace tethys;

class tethys::ScienceSensorsSystemPrivate
{
<<<<<<< HEAD
  //////////////////////////////////
  // Functions for coordinate system

=======
>>>>>>> f68ec871
  /// \brief Initialize world origin in spherical coordinates
  public: void UpdateWorldSphericalOrigin(
    ignition::gazebo::EntityComponentManager &_ecm);

  /// \brief Convert (lat, lon, 0) to Cartesian XYZ, including shifting by
<<<<<<< HEAD
  /// world origin. Tack on elevation as final Z for depth. Elevation is
  /// interpreted as z, negative is down.
=======
  /// world origin
>>>>>>> f68ec871
  public: void ConvertLatLonToCart(
    const ignition::math::Vector3d &_latLonEle,
    ignition::math::Vector3d &_cart);

  /// \brief Shift point cloud with respect to the world origin in spherical
  /// coordinates, if available.
  public: void ShiftDataToNewSphericalOrigin();

<<<<<<< HEAD
  //////////////////////////////////
  // Functions for data manipulation

=======
>>>>>>> f68ec871
  /// \brief Reads csv file and populate various data fields
  public: void ReadData();

  /// \brief Generate octree from spatial data, for searching
  public: void GenerateOctrees();

  /// \brief Comparison function for std::set_difference().
  /// Comparison between points is arbitrary. This function is only used for
  /// set operations, not for literal sorting.
  public: bool comparePclPoints(
    const pcl::PointXYZ &a,
    const pcl::PointXYZ &b);

  /// \brief Find XYZ locations of points in the two closest z slices to
  /// interpolate among.
  /// \param[in] _pt Location in space to interpolate for
  /// \param[in] _inds Indices in _arr
  /// \param[in] _sqrDists Distances of elements in _arr
  /// \param[out] _interpolators1 XYZ points on a z slice to interpolate among
  /// \param[out] _interpolators2 XYZ points on a second z slice to interpolate
  /// among
  public: void FindInterpolators(
    pcl::PointXYZ &_pt,
    std::vector<int> &_inds,
    std::vector<float> &_sqrDists,
    std::vector<pcl::PointXYZ> &_interpolators1,
    std::vector<pcl::PointXYZ> &_interpolators2);

  /// \brief Create a z slice from a point cloud represented in a matrix of
  /// size 3 x n. Slice contains points sharing the same given z value. Search
  /// in the resulting slice for _k nearest neighbors.
  /// \param[in] _searchPt Location in space to interpolate for
  /// \param[in] _depth Target z value
  /// \param[in] _points Points in the original point cloud
  /// \param[out] _zSlice Points in the new point cloud slice at _depth
  /// \param[out] _zSliceInds Indices of points in _zSlices in the original
  /// point cloud _points
  /// \param[out] _interpolatorInds Result of octree search, indices of points.
  /// \param[out] _interpolatorSqrDists Result of octree search, distances.
  /// \param[out] _interpolators XYZ of the k nearest neighbors found.
  /// \param[in] _k Number of nearest neighbors. Default to 4, for trilinear
  /// interpolation between two z slices of 4 points per slice.
  public: void SearchInDepthSlice(
    pcl::PointXYZ &_searchPt,
    float _depth,
    Eigen::MatrixXf &_points,
    pcl::PointCloud<pcl::PointXYZ> &_zSlice,
    std::vector<int> &_zSliceInds,
    std::vector<int> &_interpolatorInds,
    std::vector<float> &_interpolatorSqrDists,
    std::vector<pcl::PointXYZ> &_interpolators,
    int _k=4);

  /// \brief Interpolate floating point data based on distance
  /// \param[in] _arr Array of data from which to find elements to interpolate
  /// \param[in] _inds Indices in _arr
  /// \param[in] _sqrDists Distances of elements in _arr
  /// \return Interpolated value, or quiet NaN if inputs invalid.
  public: float InterpolateData(
    std::vector<float> _arr,
    std::vector<int> &_inds,
    std::vector<float> &_sqrDists);

  //////////////////////////////
  // Functions for communication

  /// \brief Publish the latest point cloud
  public: void PublishData();

  /// \brief Service callback for a point cloud with the latest science data.
  /// \param[in] _res Point cloud to return
  /// \return True
  public: bool ScienceDataService(ignition::msgs::PointCloudPacked &_res);

  /// \brief Returns a point cloud message populated with the latest sensor data
  public: ignition::msgs::PointCloudPacked PointCloudMsg();

  ///////////////////////////////
  // Constants for data manipulation

  /// \brief csv field name for timestamp of data
  public: const std::string TIME {"elapsed_time_second"};

  /// \brief csv field name for latitude
  public: const std::string LATITUDE {"latitude_degree"};

  /// \brief csv field name for longitude
  public: const std::string LONGITUDE {"longitude_degree"};

  /// \brief csv field name for depth
  public: const std::string DEPTH {"depth_meter"};

  /// \brief csv field name for temperature
  public: const std::string TEMPERATURE {"sea_water_temperature_degC"};

  /// \brief csv field name for salinity
  public: const std::string SALINITY {"sea_water_salinity_psu"};

  /// \brief csv field name for chlorophyll
  public: const std::string CHLOROPHYLL {
    "mass_concentration_of_chlorophyll_in_sea_water_ugram_per_liter"};

  /// \brief csv field name for ocean current velocity eastward
  public: const std::string EAST_CURRENT {
    "eastward_sea_water_velocity_meter_per_sec"};

  /// \brief csv field name for ocean current velocity northward
  public: const std::string NORTH_CURRENT {
    "northward_sea_water_velocity_meter_per_sec"};

  ////////////////////////////
  // Fields for bookkeeping

  /// \brief Input data file name, relative to a path Ignition can find in its
  /// environment variables.
  public: std::string dataPath {"2003080103_mb_l3_las.csv"};

  /// \brief Indicates whether data has been loaded
  public: bool initialized {false};

<<<<<<< HEAD
  /// \brief Spherical coordinates where sensor location was last interpolated.
  /// Use spherical, not Cartesian, because world origin's association to lat/
  /// long can change at any given time!
  /// Helps to determine whether sensor location needs to be updated
  public: ignition::math::Vector3d lastSensorUpdateCartesian;

  /// \brief Distance robot needs to move before another data interpolation
  /// (based on sensor location) takes place.
  public: const float INTERPOLATE_DIST_THRESH = 50.0;

  ///////////////////////////////
  // Variables for coordinate system

=======
>>>>>>> f68ec871
  /// \brief Set to true after the spherical coordinates have been initialized.
  /// This may happen at startup if the SDF file has them hardcoded, or at
  /// runtime when the first vehicle is spawned. Assume the coordinates are
  /// only shifted once.
  public: bool worldSphericalCoordsInitialized {false};

  /// \brief Mutex for writing to world origin association to lat/long
  public: std::mutex mtx;

  /// \brief Spherical coordinates of world origin. Can change at any time.
  public: ignition::math::SphericalCoordinates worldOriginSphericalCoords;

  /// \brief World origin in spherical position (latitude, longitude,
  /// elevation), angles in degrees
  public: ignition::math::Vector3d worldOriginSphericalPos = {0, 0, 0};

  /// \brief World origin in Cartesian coordinates converted from spherical
  /// coordinates
  public: ignition::math::Vector3d worldOriginCartesianCoords = {0, 0, 0};

  /// \brief For conversions
  public: ignition::math::SphericalCoordinates sphCoord;
<<<<<<< HEAD

  //////////////////////////////////
  // Variables for data manipulation
=======
>>>>>>> f68ec871

  /// \brief Whether using more than one time slices of data
  public: bool multipleTimeSlices {false};

  /// \brief Index of the latest time slice
  public: int timeIdx {0};

  /// \brief Timestamps to index slices of data
  public: std::vector<float> timestamps;

  /// \brief Spatial coordinates of data
  /// Vector size: number of time slices. Indices correspond to those of
  /// this->timestamps.
  /// Point cloud: spatial coordinates to index science data by location
  public: std::vector<pcl::PointCloud<pcl::PointXYZ>::Ptr> timeSpaceCoords;

  /// \brief Resolution of spatial coordinates in meters in octree, for data
  /// search.
  public: float spatialRes = 0.1f;

  /// \brief Octree for data search based on spatial location of sensor. One
  /// octree per point cloud in timeSpaceCoords.
  public: std::vector<pcl::octree::OctreePointCloudSearch<pcl::PointXYZ>::Ptr>
            spatialOctrees;

  /// \brief Science data.
  /// Outer vector size: number of time slices. Indices correspond to those of
  /// this->timestamps.
  /// Inner vector: indices correspond to those of timeSpaceCoords.
  public: std::vector<std::vector<float>> temperatureArr;

  /// \brief Science data. Same size as temperatureArr.
  public: std::vector<std::vector<float>> salinityArr;

  /// \brief Science data. Same size as temperatureArr.
  public: std::vector<std::vector<float>> chlorophyllArr;

  /// \brief Science data. Same size as temperatureArr.
  public: std::vector<std::vector<float>> eastCurrentArr;

  /// \brief Science data. Same size as temperatureArr.
  public: std::vector<std::vector<float>> northCurrentArr;

<<<<<<< HEAD
  //////////////////////////////
  // Variables for communication
=======
  /// \brief Resolution of spatial coordinates in meters in octree, for data
  /// search.
  public: float spatialRes = 0.1f;

  /// \brief Octree for data search based on spatial location of sensor. One
  /// octree per point cloud in timeSpaceCoords.
  public: std::vector<pcl::octree::OctreePointCloudSearch<pcl::PointXYZ>>
    spatialOctrees;
>>>>>>> f68ec871

  /// \brief World object to access world properties.
  public: ignition::gazebo::World world;

  /// \brief Node for communication
  public: ignition::transport::Node node;

  /// \brief Publisher for point clouds representing positions for science data
  public: ignition::transport::Node::Publisher cloudPub;

<<<<<<< HEAD
=======
  /// \brief Name used for both the point cloud topic and service
  public: std::string cloudTopic {"/science_data"};

>>>>>>> f68ec871
  /// \brief Publisher for temperature
  public: ignition::transport::Node::Publisher tempPub;

  /// \brief Publisher for chlorophyll
  public: ignition::transport::Node::Publisher chlorPub;

  /// \brief Publisher for salinity
  public: ignition::transport::Node::Publisher salPub;

  /// \brief Temperature message
  public: ignition::msgs::Float_V tempMsg;

  /// \brief Chlorophyll message
  public: ignition::msgs::Float_V chlorMsg;

  /// \brief Salinity message
  public: ignition::msgs::Float_V salMsg;

  /// \brief Publish a few more times for visualization plugin to get them
  public: int repeatPubTimes = 1;

<<<<<<< HEAD
  //////////////////////////////
  // Constants for visualization

=======
>>>>>>> f68ec871
  // TODO This is a workaround pending upstream Ignition orbit tool improvements
  // \brief Scale down in order to see in view
  // For 2003080103_mb_l3_las_1x1km.csv
  //public: const float MINIATURE_SCALE = 0.01;
  // For 2003080103_mb_l3_las.csv
  public: const float MINIATURE_SCALE = 0.0001;

  // TODO This is a workaround pending upstream Marker performance improvements.
  // \brief Performance trick. Skip depths below this z, so have memory to
  // visualize higher layers at higher resolution.
  // This is only for visualization, so that MAX_PTS_VIS can calculate close
  // to the actual number of points visualized.
  // Sensors shouldn't use this.
  public: const float SKIP_Z_BELOW = -20;
};

/////////////////////////////////////////////////
/// \brief Helper function to create a sensor according to its type
/// \tparam SensorType A sensor type
/// \param[in] _system Pointer to the science sensors system
/// \param[in] _ecm Mutable reference to the ECM
/// \param[in] _entity Sensor entity
/// \param[in] _custom Custom sensor component
/// \param[in] _parent Parent entity component
template<typename SensorType>
void createSensor(ScienceSensorsSystem *_system,
    ignition::gazebo::EntityComponentManager &_ecm,
    const ignition::gazebo::Entity &_entity,
    const ignition::gazebo::components::CustomSensor *_custom,
    const ignition::gazebo::components::ParentEntity *_parent)
{
  auto type = ignition::sensors::customType(_custom->Data());
  if (SensorType::kTypeStr != type)
  {
    return;
  }
  // Get sensor's scoped name without the world
  auto sensorScopedName = ignition::gazebo::removeParentScope(
      ignition::gazebo::scopedName(_entity, _ecm, "::", false), "::");
  sdf::Sensor data = _custom->Data();
  data.SetName(sensorScopedName);

  // Default to scoped name as topic
  if (data.Topic().empty())
  {
    std::string topic = scopedName(_entity, _ecm) + "/" + SensorType::kTypeStr;
    data.SetTopic(topic);
  }

  ignition::sensors::SensorFactory sensorFactory;
  auto sensor = sensorFactory.CreateSensor<SensorType>(data);
  if (nullptr == sensor)
  {
    ignerr << "Failed to create sensor [" << sensorScopedName << "]"
           << std::endl;
    return;
  }

  // Set sensor parent
  auto parentName = _ecm.Component<ignition::gazebo::components::Name>(
      _parent->Data())->Data();
  sensor->SetParent(parentName);

  // Set topic on Gazebo
  _ecm.CreateComponent(_entity,
      ignition::gazebo::components::SensorTopic(sensor->Topic()));

  // Keep track of this sensor
  _system->entitySensorMap.insert(std::make_pair(_entity,
      std::move(sensor)));

  igndbg << "Created sensor [" << sensorScopedName << "]"
         << std::endl;
}

/////////////////////////////////////////////////
ScienceSensorsSystem::ScienceSensorsSystem()
  : dataPtr(std::make_unique<ScienceSensorsSystemPrivate>())
{
}

/////////////////////////////////////////////////
void ScienceSensorsSystemPrivate::ReadData()
{
  // Lock modifications to world origin spherical association until finish
  // reading and transforming data
  std::lock_guard<std::mutex> lock(mtx);

<<<<<<< HEAD
  igndbg << "World lat/long in ReadData(): "
    << this->worldOriginSphericalPos << std::endl;

=======
>>>>>>> f68ec871
  std::fstream fs;
  fs.open(this->dataPath, std::ios::in);

  std::vector<std::string> fieldnames;
  std::string line, word, temp;

  // Read field names in first line
  std::getline(fs, line);

  std::stringstream ss(line);

  // Tokenize header line into columns
  while (std::getline(ss, word, ','))
  {
    fieldnames.push_back(word);
  }

  // Read file line by line
  while (std::getline(fs, line))
  {
    std::stringstream ss(line);

    int i = 0;

    // Index of the timestamp in this line of data. Init to invalid index
    int lineTimeIdx = -1;

    // Spatial coordinates of this line of data. Init to NaN before populating
    float latitude = std::numeric_limits<float>::quiet_NaN();
    float longitude = std::numeric_limits<float>::quiet_NaN();
    float depth = std::numeric_limits<float>::quiet_NaN();

    // Science data. Init to NaN before knowing whether timestamp is valid, so
    // that we do not assume timestamp column precedes data columns in each line
    // in the file.
    float temp = std::numeric_limits<float>::quiet_NaN();
    float sal = std::numeric_limits<float>::quiet_NaN();
    float chlor = std::numeric_limits<float>::quiet_NaN();
    float nCurr = std::numeric_limits<float>::quiet_NaN();
    float eCurr = std::numeric_limits<float>::quiet_NaN();

    // Tokenize the line into columns
    while (std::getline(ss, word, ','))
    {
      float val = 0.0f;
      try
      {
        // stof handles NaNs and Infs
        val = stof(word);
      }
      catch (const std::invalid_argument &ia)
      {
        ignerr << "Line [" << line << "] contains invalid word. Skipping. "
               << ia.what() << std::endl;
        continue;
      }
      catch (const std::out_of_range &oor)
      {
        ignerr << "Line [" << line << "] contains invalid word. Skipping. "
               << oor.what() << std::endl;
        continue;
      }

      // Time index
      if (fieldnames[i] == TIME)
      {
        // Does not account for floating point error. Assumes time specified in
        // csv file is same accuracy for each line.
        std::vector<float>::iterator it =
          std::find(this->timestamps.begin(), this->timestamps.end(), val);
        // If the timestamp is new
        if (it == this->timestamps.end())
        {
          // Insert new timestamp into 1D array
          this->timestamps.push_back(val);

          // Create a new time slice of data
          auto newCloud = pcl::PointCloud<pcl::PointXYZ>::Ptr(
              new pcl::PointCloud<pcl::PointXYZ>);
          this->timeSpaceCoords.push_back(newCloud->makeShared());
          // Is this valid memory management?
          this->temperatureArr.push_back(std::vector<float>());
          this->salinityArr.push_back(std::vector<float>());
          this->chlorophyllArr.push_back(std::vector<float>());
          this->eastCurrentArr.push_back(std::vector<float>());
          this->northCurrentArr.push_back(std::vector<float>());

          lineTimeIdx = this->timestamps.size() - 1;
        }
        // If the timestamp exists, find the index of its corresponding time
        // slice
        else
        {
          lineTimeIdx = it - this->timestamps.begin();
        }
      }
      // Spatial index: latitude
      else if (fieldnames[i] == LATITUDE)
      {
        latitude = val;
      }
      // Spatial index: longitude
      else if (fieldnames[i] == LONGITUDE)
      {
        longitude = val;
      }
      // Spatial index: depth
      else if (fieldnames[i] == DEPTH)
      {
        depth = val;
      }
      // Science data
      else if (fieldnames[i] == TEMPERATURE)
      {
        temp = val;
      }
      else if (fieldnames[i] == SALINITY)
      {
        sal = val;
      }
      else if (fieldnames[i] == CHLOROPHYLL)
      {
        chlor = val;
      }
      else if (fieldnames[i] == EAST_CURRENT)
      {
        eCurr = val;
      }
      else if (fieldnames[i] == NORTH_CURRENT)
      {
        nCurr = val;
      }
      else
      {
        ignerr << "Unrecognized science data field name [" << fieldnames[i]
               << "]. Skipping column." << std::endl;
      }

      i += 1;
    }

    // Check validity of timestamp
    // If no timestamp was provided for this line, cannot index the datum.
    if (lineTimeIdx == -1)
    {
      ignerr << "Line [" << line << "] timestamp invalid. Skipping."
             << std::endl;
      continue;
    }
    else
    {
      // Check validity of spatial coordinates
      if (!std::isnan(latitude) && !std::isnan(longitude) && !std::isnan(depth))
      {
        // Performance trick. Skip points below a certain depth
        if (-depth < this->SKIP_Z_BELOW)
        {
          continue;
        }

        // Convert spherical coordinates to Cartesian
        ignition::math::Vector3d cart;
        this->ConvertLatLonToCart({latitude, longitude, -depth}, cart);

        // Performance trick. Scale down to see in view
        cart *= this->MINIATURE_SCALE;
        // Revert Z to the unscaled depth
        cart.Z() = -depth;

        // Performance trick. Skip points beyond some distance from origin
        if (abs(cart.X()) > 1000 || abs(cart.Y()) > 1000)
        {
          continue;
        }

        // Gather spatial coordinates, 3 fields in the line, into point cloud
        // for indexing this time slice of data.
        // Flip sign of z, because positive depth is negative z.
        this->timeSpaceCoords[lineTimeIdx]->push_back(
          pcl::PointXYZ(cart.X(), cart.Y(), cart.Z()));

        // Populate science data
        this->temperatureArr[lineTimeIdx].push_back(temp);
        this->salinityArr[lineTimeIdx].push_back(sal);
        this->chlorophyllArr[lineTimeIdx].push_back(chlor);
        this->eastCurrentArr[lineTimeIdx].push_back(eCurr);
        this->northCurrentArr[lineTimeIdx].push_back(nCurr);
      }
      // If spatial coordinates invalid, cannot use to index this datum
      else
      {
        ignerr << "Line [" << line << "] has invalid spatial coordinates "
               << "(latitude, longitude, and/or depth). Skipping." << std::endl;
        continue;
      }
    }
  }

  // Make sure the number of timestamps in the 1D indexing array, and the
  // number of time slices of data, are the same.
  assert(this->timestamps.size() == this->timeSpaceCoords.size());

  for (int i = 0; i < this->timeSpaceCoords.size(); i++)
  {
    igndbg << "At time slice " << this->timestamps[i] << ", populated "
           << this->timeSpaceCoords[i]->size()
           << " spatial coordinates." << std::endl;
  }

  this->initialized = true;
}

/////////////////////////////////////////////////
void ScienceSensorsSystemPrivate::UpdateWorldSphericalOrigin(
  ignition::gazebo::EntityComponentManager &_ecm)
{
  // Lock for changes to worldOriginSpherical* until update complete
  std::lock_guard<std::mutex> lock(mtx);

<<<<<<< HEAD
=======
  // Data positions have not been transformed wrt world origin lat/long
>>>>>>> f68ec871
  if (!this->worldSphericalCoordsInitialized)
  {
    auto latLon = this->world.SphericalCoordinates(_ecm);
    if (latLon)
    {
      ignwarn << "New spherical coordinates detected: "
          << latLon.value().LatitudeReference().Degree() << ", "
          << latLon.value().LongitudeReference().Degree() << std::endl;

      this->worldOriginSphericalCoords = latLon.value();

      // Extract world origin in (lat, long, elevation) from spherical coords
      this->worldOriginSphericalPos = ignition::math::Vector3d(
        this->worldOriginSphericalCoords.LatitudeReference().Degree(),
        this->worldOriginSphericalCoords.LongitudeReference().Degree(),
<<<<<<< HEAD
=======
        // TODO look into why converting with elevation don't give depth as z
        // Details https://github.com/osrf/lrauv/pull/70#discussion_r755679895
        //this->worldOriginSphericalCoords.ElevationReference());
>>>>>>> f68ec871
        0);
      // Convert spherical coordinates to Cartesian
      this->sphCoord = ignition::math::SphericalCoordinates(
        this->worldOriginSphericalCoords.Surface());
      this->worldOriginCartesianCoords =
<<<<<<< HEAD
        this->sphCoord.LocalFromSphericalPosition(
          this->worldOriginSphericalPos);

      this->worldSphericalCoordsInitialized = true;

      //TODO(chapulina) Shift science data to new coordinates
      // If data had been loaded before origin was updated, need to shift data
      if (this->initialized)
      {
        this->ShiftDataToNewSphericalOrigin();
      }
    }
  }
=======
        // TODO look into why converting with worldOriginSphericalCoords gives
        // unexpected positions.
        // Details https://github.com/osrf/lrauv/pull/70#discussion_r755681564
        //this->worldOriginSphericalCoords.LocalFromSphericalPosition(
        this->sphCoord.LocalFromSphericalPosition(
          this->worldOriginSphericalPos);

      igndbg << "Data will be transformed wrt world origin in Cartesian ("
             << this->worldOriginCartesianCoords.X() << ", "
             << this->worldOriginCartesianCoords.Y() << ", "
             << this->worldOriginCartesianCoords.Z() << ")" << std::endl;

      this->worldSphericalCoordsInitialized = true;
    }
  }

  // TODO(chapulina) Shift science data to new coordinates. This logic might
  // need to be updated.
  // If data had been loaded before origin was updated, need to shift data
  if (this->initialized)
  {
    this->ShiftDataToNewSphericalOrigin();
  }
>>>>>>> f68ec871
}

/////////////////////////////////////////////////
void ScienceSensorsSystemPrivate::ConvertLatLonToCart(
  const ignition::math::Vector3d &_latLonEle,
  ignition::math::Vector3d &_cart)
{
  // Convert spherical coordinates to Cartesian
  _cart = this->sphCoord.LocalFromSphericalPosition(
    ignition::math::Vector3d(_latLonEle.X(), _latLonEle.Y(), 0));

  // Shift to be relative to world origin spherical coordinates
  _cart -= this->worldOriginCartesianCoords;

  // Set depth
  _cart.Z() = _latLonEle.Z();
<<<<<<< HEAD
=======

  /*
  igndbg << "Data point at Cartesian ("
         << _cart.X() << ", "
         << _cart.Y() << ", "
         << _cart.Z() << ")" << std::endl;
  */
>>>>>>> f68ec871
}

/////////////////////////////////////////////////
void ScienceSensorsSystemPrivate::ShiftDataToNewSphericalOrigin()
{
  // Lock modifications to world origin spherical association until finish
  // transforming data
  std::lock_guard<std::mutex> lock(mtx);
}

/////////////////////////////////////////////////
void ScienceSensorsSystemPrivate::GenerateOctrees()
{
  // For each time slice, create an octree for the spatial coordinates
  for (int i = 0; i < this->timeSpaceCoords.size(); ++i)
  {
    this->spatialOctrees.push_back(
      pcl::octree::OctreePointCloudSearch<pcl::PointXYZ>::Ptr(
        new pcl::octree::OctreePointCloudSearch<pcl::PointXYZ>(
          this->spatialRes)));

    // Populate octree with spatial coordinates
    this->spatialOctrees[i]->setInputCloud(this->timeSpaceCoords[i]);
    this->spatialOctrees[i]->addPointsFromInputCloud();
  }
}

/////////////////////////////////////////////////
bool ScienceSensorsSystemPrivate::comparePclPoints(
  const pcl::PointXYZ &a,
  const pcl::PointXYZ &b)
{
<<<<<<< HEAD
  // Comparison between points is arbitrary. This function is only used for
  // set operations, not for literal sorting.
  if (a.x < b.x)
  {
    if (a.y < b.y)
    {
      if (a.z < b.z)
      {
        return true;
      }
      else
      {
        return false;
      }
    }
    else
    {
      return false;
    }
  }
  else
  {
    return false;
  }
}

/////////////////////////////////////////////////
void ScienceSensorsSystemPrivate::FindInterpolators(
  pcl::PointXYZ &_pt,
  std::vector<int> &_inds,
  std::vector<float> &_sqrDists,
  std::vector<pcl::PointXYZ> &_interpolators1,
  std::vector<pcl::PointXYZ> &_interpolators2)
{
  // Sanity checks
  // Vector not populated
  if (this->timeSpaceCoords.size() == 0)
  {
    return;
  }
  // Point cloud not populated
  if (this->timeSpaceCoords[this->timeIdx]->size() == 0)
  {
    return;
  }
  if (_inds.size() == 0 || _sqrDists.size() == 0)
  {
    ignwarn << "FindInterpolators(): Invalid neighbors aray size ("
            << _inds.size() << " and " << _sqrDists.size()
            << "). No neighbors to use for interpolation. Returning NaN."
            << std::endl;
    return;
  }
  if (_inds.size() != _sqrDists.size())
  {
    ignwarn << "FindInterpolators(): Number of neighbors != number of "
            << "distances. Invalid input. Returning NaN." << std::endl;
    return;
  }

  // Two slices of different depth z values
  pcl::PointCloud<pcl::PointXYZ> zSlice1, zSlice2;
  // Indices of points in the z slices
  std::vector<int> zSliceInds1, zSliceInds2;

  // Indices and distances of neighboring points in the search results
  // 4 above, 4 below
  std::vector<int> interpolatorInds1, interpolatorInds2;
  std::vector<float> interpolatorSqrDists1, interpolatorSqrDists2;

  // Step 1: 1st NN, in its z slice, search for 4 NNs

  // 1st nearest neighbor
  // The distances from kNN search are sorted, so can always just take [0]th
  int nnIdx = _inds[0];
  float minDist = _sqrDists[0];
  // Get z of neighbor
  float nnZ = this->timeSpaceCoords[this->timeIdx]->at(nnIdx).z;

  // Debug output
  igndbg << this->timeSpaceCoords[this->timeIdx]->size() << " points"
    << std::endl;
  igndbg << "Slice 1 nnIdx " << nnIdx << ", dist " << sqrt(minDist)
    << std::endl;

  // Get raw Eigen matrix of all points in cloud
  // Matrix size 3 x n
  Eigen::MatrixXf allPoints =
    this->timeSpaceCoords[this->timeIdx]->getMatrixXfMap(3, 4, 0).block(
      0, 0, 3, this->timeSpaceCoords[this->timeIdx]->size());

  // Search in z slice of 1st NN for 4 nearest neighbors
  this->SearchInDepthSlice(_pt, nnZ, allPoints, zSlice1, zSliceInds1,
    interpolatorInds1, interpolatorSqrDists1, _interpolators1);
  if (interpolatorInds1.size() < 4 || interpolatorSqrDists1.size() < 4)
  {
    ignwarn << "Could not find enough neighbors in 1st slice z = " << nnZ
      << " for trilinear interpolation." << std::endl;
  }

  // Step 2: exclude z slice of 1st NN from further searches.

  // Remove all points in the z slice of the 1st NN, so that the 2nd NN will be
  // found in another z slice.
  // Take the set difference between original point cloud and the point cloud
  // of the z slice of the 1st NN, to get the remaining points not on the 1st z
  // slice.
  std::vector<pcl::PointXYZ> ptsExceptZSlice1;
  std::set_difference(
    this->timeSpaceCoords[this->timeIdx]->points.begin(),
    this->timeSpaceCoords[this->timeIdx]->points.end(),
    zSlice1.points.begin(),
    zSlice1.points.end(),
    std::inserter(ptsExceptZSlice1, ptsExceptZSlice1.begin()),
    std::bind(&ScienceSensorsSystemPrivate::comparePclPoints, this,
      std::placeholders::_1, std::placeholders::_2));

  // Step 3: Look for 2nd NN everywhere except z slice of 1st NN.
  // In this 2nd z-slice, search for 4 NNs

  // Create point cloud from set difference result
  pcl::PointCloud<pcl::PointXYZ> cloudExceptZSlice1;
  cloudExceptZSlice1.points.insert(cloudExceptZSlice1.points.begin(),
    ptsExceptZSlice1.begin(), ptsExceptZSlice1.end());

  // Create octree
  auto octreeExceptZSlice1 = pcl::octree::OctreePointCloudSearch<pcl::PointXYZ>(
    this->spatialRes);
  octreeExceptZSlice1.setInputCloud(cloudExceptZSlice1.makeShared());
  octreeExceptZSlice1.addPointsFromInputCloud();

  // Search results
  std::vector<int> inds2;
  std::vector<float> sqrDists2;
  int nnIdx2 = -1;
  float minDist2 = -1.0f;
  float nnZ2 = -1.0f;

  // Look for 2nd NN
  if (octreeExceptZSlice1.getLeafCount() > 0)
  {
    if (octreeExceptZSlice1.nearestKSearch(_pt, 1, inds2, sqrDists2)
      <= 0)
    {
      ignwarn << "Cannot find 2nd NN for trilinear interpolation" << std::endl;
      return;
    }
    else
    {
      // Take closest point as 2nd NN
      nnIdx2 = inds2[0];
      minDist2 = sqrDists2[0];
      // Get z of neighbor
      nnZ2 = cloudExceptZSlice1.at(nnIdx2).z;

      igndbg << "Slice 2 nnIdx " << nnIdx2 << ", dist " << sqrt(minDist2)
        << std::endl;
    }
  }

  // Step 4: Look for 4 NNs in the z slice of 2nd NN

  // Get raw Eigen matrix
  // Matrix size 3 x n
  Eigen::MatrixXf matrixExceptZSlice1 =
    cloudExceptZSlice1.getMatrixXfMap(3, 4, 0).block(
      0, 0, 3, cloudExceptZSlice1.size());

  // Search in z slice of 1st NN for 4 nearest neighbors in this slice
  this->SearchInDepthSlice(_pt, nnZ2, matrixExceptZSlice1, zSlice2, zSliceInds2,
    interpolatorInds2, interpolatorSqrDists2, _interpolators2);
  if (interpolatorInds2.size() < 4 || interpolatorSqrDists2.size() < 4)
  {
    ignwarn << "Could not find enough neighbors in 2nd slice z = " << nnZ
      << " for trilinear interpolation." << std::endl;
  }
}

/////////////////////////////////////////////////
void ScienceSensorsSystemPrivate::SearchInDepthSlice(
  pcl::PointXYZ &_searchPt,
  float _depth,
  Eigen::MatrixXf &_points,
  pcl::PointCloud<pcl::PointXYZ> &_zSlice,
  std::vector<int> &_zSliceInds,
  std::vector<int> &_interpolatorInds,
  std::vector<float> &_interpolatorSqrDists,
  std::vector<pcl::PointXYZ> &_interpolators,
  int _k)
{
  // Find indices of points with z matching the given z. These points are on
  // the same z slice. Logical indexing, produces Boolean array.
  // Take only the block of the matrix containing the z values of the points.
  Eigen::Matrix<bool, 1, Eigen::Dynamic> depthInds =
    (_points.row(2).array() == _depth);

  igndbg << "Number of points matching z == " << _depth << ": "
         << depthInds.count() << std::endl;

  // Init ret val. Pre-allocate only the number of points in the z slice
  _zSlice = pcl::PointCloud<pcl::PointXYZ>();
  _zSlice.points.resize(depthInds.count());
  _zSliceInds.clear();
  _interpolatorInds.clear();
  _interpolatorSqrDists.clear();

  int zSliceIdx = 0;

  // Create a point cloud containing just the points on the z slice
  for (int i = 0; i < depthInds.size(); ++i)
  {
    if (depthInds[i])
    {
      // Keep track of new points' indices in the original point cloud
      _zSliceInds.push_back(i);

      // Retrieve the corresponding point in the original point cloud
      _zSlice.points[zSliceIdx++] = pcl::PointXYZ(
        _points(0, i),
        _points(1, i),
        _points(2, i));
    }
  }

  // Make sure number of points in z-slice cloud == number of pts matching z
  assert(zSliceIdx == depthInds.count());

  // Create octree for this depth slice
  auto octree = pcl::octree::OctreePointCloudSearch<pcl::PointXYZ>(
    this->spatialRes);
  octree.setInputCloud(_zSlice.makeShared());
  octree.addPointsFromInputCloud();

  // Search in the depth slice to find 4 closest neighbors
  if (octree.getLeafCount() > 0)
  {
    if (octree.nearestKSearch(
      _searchPt, _k, _interpolatorInds, _interpolatorSqrDists) <= 0)
    {
      ignwarn << "No data found in slice near search point " << _searchPt
        << std::endl;
      return;
    }
    else
    {
      igndbg << "Found " << _interpolatorInds.size()
        << " neighbors in this slice." << std::endl;

      for (std::size_t i = 0; i < _interpolatorInds.size(); ++i)
      {
        pcl::PointXYZ nbrPt = _zSlice.at(_interpolatorInds[i]);
        _interpolators.push_back(nbrPt);

        igndbg << "Neighbor at ("
          << nbrPt.x << ", " << nbrPt.y << ", " << nbrPt.z << "), "
          << "distance " << sqrt(_interpolatorSqrDists[i]) << " m" << std::endl;
      }
    }
  }
  else
  {
    ignwarn << "Zero points in this z slice. "
      << "Cannot find neighbors in this slice to do trilinear interpolation."
      << std::endl;
  }
=======
  this->cloudPub.Publish(this->PointCloudMsg());
  this->tempPub.Publish(this->tempMsg);
  this->chlorPub.Publish(this->chlorMsg);
  this->salPub.Publish(this->salMsg);
>>>>>>> f68ec871
}

/////////////////////////////////////////////////
float ScienceSensorsSystemPrivate::InterpolateData(
  std::vector<float> _arr,
  std::vector<int> &_inds,
  std::vector<float> &_sqrDists)
{
  // Sanity checks
  if (_inds.size() == 0 || _sqrDists.size() == 0)
  {
    ignwarn << "InterpolateData(): Invalid neighbors aray size ("
            << _inds.size() << " and " << _sqrDists.size()
            << "). No neighbors to use for interpolation. Returning NaN."
            << std::endl;
    return std::numeric_limits<float>::quiet_NaN();
  }
  if (_inds.size() != _sqrDists.size())
  {
    ignwarn << "InterpolateData(): Number of neighbors != number of distances."
            << "Invalid input. Returning NaN." << std::endl;
    return std::numeric_limits<float>::quiet_NaN();
  }

  // Find closest neighbor
  int nnIdx = _inds[0];
  float minDist = _sqrDists[0];
  for (int i = 0; i < _inds.size(); ++i)
  {
    if (_sqrDists[i] < minDist)
    {
      nnIdx = _inds[i];
      minDist = _sqrDists[i];
    }
  }

  // Dummy: Just return the closest element
  return _arr[nnIdx];


  // TODO trilinear interpolation using the 8 interpolators found
}

/////////////////////////////////////////////////
void ScienceSensorsSystemPrivate::PublishData()
{
  this->cloudPub.Publish(this->PointCloudMsg());
  this->tempPub.Publish(this->tempMsg);
  this->chlorPub.Publish(this->chlorMsg);
  this->salPub.Publish(this->salMsg);
}

/////////////////////////////////////////////////
void ScienceSensorsSystem::Configure(
  const ignition::gazebo::Entity &_entity,
  const std::shared_ptr<const sdf::Element> &_sdf,
  ignition::gazebo::EntityComponentManager &_ecm,
  ignition::gazebo::EventManager &_eventMgr)
{
  this->dataPtr->world = ignition::gazebo::World(_entity);

  if (_sdf->HasElement("data_path"))
  {
    this->dataPtr->dataPath = _sdf->Get<std::string>("data_path");
  }

  ignition::common::SystemPaths sysPaths;
  std::string fullPath = sysPaths.FindFile(this->dataPtr->dataPath);
  if (fullPath.empty())
  {
     ignerr << "Data file [" << this->dataPtr->dataPath << "] not found."
            << std::endl;
     return;
  }
  else
  {
    this->dataPtr->dataPath = fullPath;
    ignmsg << "Loading science data from [" << this->dataPtr->dataPath << "]"
           << std::endl;
  }

  this->dataPtr->cloudPub = this->dataPtr->node.Advertise<
      ignition::msgs::PointCloudPacked>(this->dataPtr->cloudTopic);

<<<<<<< HEAD
  this->dataPtr->node.Advertise("/science_data_srv",
=======
  this->dataPtr->node.Advertise(this->dataPtr->cloudTopic,
>>>>>>> f68ec871
      &ScienceSensorsSystemPrivate::ScienceDataService, this->dataPtr.get());

  // Advertise science data topics
  this->dataPtr->tempPub = this->dataPtr->node.Advertise<
      ignition::msgs::Float_V>("/temperature");
  this->dataPtr->chlorPub = this->dataPtr->node.Advertise<
      ignition::msgs::Float_V>("/chlorophyll");
  this->dataPtr->salPub = this->dataPtr->node.Advertise<
      ignition::msgs::Float_V>("/salinity");

<<<<<<< HEAD
  // Initialize world origin in spherical coordinates, to data is loaded to the
=======
  // Initialize world origin in spherical coordinates, so data is loaded to the
>>>>>>> f68ec871
  // correct Cartesian positions.
  this->dataPtr->UpdateWorldSphericalOrigin(_ecm);

  this->dataPtr->ReadData();
  this->dataPtr->GenerateOctrees();

  // Publish science data at the initial timestamp
  this->dataPtr->PublishData();
}

/////////////////////////////////////////////////
void ScienceSensorsSystem::PreUpdate(
  const ignition::gazebo::UpdateInfo &,
  ignition::gazebo::EntityComponentManager &_ecm)
{
<<<<<<< HEAD
=======
  // TODO: Test this logic once ShiftDataToNewSphericalOrigin() is implemented
>>>>>>> f68ec871
  if (!this->dataPtr->worldSphericalCoordsInitialized)
  {
    this->dataPtr->UpdateWorldSphericalOrigin(_ecm);
  }

  _ecm.EachNew<ignition::gazebo::components::CustomSensor,
               ignition::gazebo::components::ParentEntity>(
    [&](const ignition::gazebo::Entity &_entity,
        const ignition::gazebo::components::CustomSensor *_custom,
        const ignition::gazebo::components::ParentEntity *_parent)->bool
      {
        createSensor<SalinitySensor>(this, _ecm, _entity, _custom, _parent);
        createSensor<TemperatureSensor>(this, _ecm, _entity, _custom, _parent);
        createSensor<ChlorophyllSensor>(this, _ecm, _entity, _custom, _parent);
        createSensor<CurrentSensor>(this, _ecm, _entity, _custom, _parent);
        return true;
      });
}

/////////////////////////////////////////////////
void ScienceSensorsSystem::PostUpdate(const ignition::gazebo::UpdateInfo &_info,
  const ignition::gazebo::EntityComponentManager &_ecm)
{
  // Only update and publish if data has been loaded and simulation is not
  // paused.
  if (this->dataPtr->initialized && !_info.paused)
  {
    double simTimeSeconds = std::chrono::duration_cast<std::chrono::seconds>(
      _info.simTime).count();

    // Update time index
    if (this->dataPtr->multipleTimeSlices)
    {
      // Only update if sim time exceeds the elapsed timestamp in data
      if (!this->dataPtr->timestamps.empty() &&
        simTimeSeconds >= this->dataPtr->timestamps[this->dataPtr->timeIdx])
      {
        // Increment for next point in time
        this->dataPtr->timeIdx++;

        // Publish science data at the next timestamp
        this->dataPtr->PublishData();
      }
    }

    // Publish every n iters so that VisualizePointCloud plugin gets it.
    // Otherwise the initial publication in Configure() is not enough.
    if (this->dataPtr->repeatPubTimes % 10000 == 0)
    {
      this->dataPtr->PublishData();
      // Reset
      this->dataPtr->repeatPubTimes = 1;
    }
    else
    {
      this->dataPtr->repeatPubTimes++;
    }

<<<<<<< HEAD
    // Get a sensor's pose, search in the octree for the closest neighbors,
    // and interpolate to get approximate data at this sensor pose.
    // Only need to done for one sensor. All sensors are on the robot, doesn't
    // make a big difference to data location.
=======
    // For each sensor, get its pose, search in the octree for the closest
    // neighbors, and interpolate to get approximate data at this sensor pose.
>>>>>>> f68ec871
    for (auto &[entity, sensor] : this->entitySensorMap)
    {
      // Sensor pose in lat/lon, used to search for data by spatial coordinates
      // TODO convert to Cartesian
      auto sensorLatLon = ignition::gazebo::sphericalCoordinates(entity, _ecm);
      /*
      // TODO DEBUG what is the sensor attached to?? World? Not robot?
      ignerr << "sensor lat long: "
             << sensorLatLon.value().X() << ", " << sensorLatLon.value().Y()
             << std::endl;
      */
      if (!sensorLatLon)
      {
        static std::unordered_set<ignition::gazebo::Entity> warnedEntities;
        if (warnedEntities.find(entity) != warnedEntities.end())
        {
          ignwarn << "Failed to get spherical coordinates for sensor entity ["
                  << entity << "]" << std::endl;
          warnedEntities.insert(entity);
        }
        continue;
      }

      // Don't need to interpolate EVERY PostUpdate(). That's overkill.
      // Only need to do it after robot has moved a distance from when we did
      // the previous interpolation
      if (sensorLatLon.value().Distance(
          this->dataPtr->lastSensorUpdateCartesian) <
        this->dataPtr->INTERPOLATE_DIST_THRESH)
      {
        break;
      }

      // Convert spherical coordinates to Cartesian
      ignition::math::Vector3d sensorCart;
      this->dataPtr->ConvertLatLonToCart(sensorLatLon.value(), sensorCart);

      pcl::PointXYZ searchPoint(sensorCart.X(), sensorCart.Y(), sensorCart.Z());

      //
      igndbg << "Sensor (lat, long, elevation): "
        << sensorLatLon.value().X() << ", "
        << sensorLatLon.value().Y() << ", "
        << sensorLatLon.value().Z() << std::endl;
      igndbg << "Sensor Cartesian XYZ: "
        << sensorCart.X() << ", "
        << sensorCart.Y() << ", "
        << sensorCart.Z() << std::endl;
      //
      /*
      igndbg << "Searching around sensor Cartesian location "
        << searchPoint.x << ", "
        << searchPoint.y << ", "
        << searchPoint.z << std::endl;
      */

      // Indices and distances of neighboring points in the search results
      std::vector<int> spatialIdx;
      std::vector<float> spatialSqrDist;

<<<<<<< HEAD
      // If there are any nodes in the octree, search in octree to find spatial
      // index of science data
      if (this->dataPtr->spatialOctrees[this->dataPtr->timeIdx]->getLeafCount()
        > 0)
      {
        // kNN search (alternatives are voxel search and radius search. kNN
        // search is good for variable resolution when the distance to the next
        // neighbor is unknown).
        if (this->dataPtr->spatialOctrees[this->dataPtr->timeIdx]
          ->nearestKSearch(searchPoint, 1, spatialIdx, spatialSqrDist) <= 0)
        {
          ignwarn << "No data found near sensor location " << sensorCart
                  << std::endl;
          continue;
        }
        // Debug output
        /*
        else
        {
          igndbg << "kNN search for sensor pose (" << sensorPose.X() << ", "
                 << sensorPose.Y() << ", " << sensorPose.Z() << "):"
                 << std::endl;

          for (std::size_t i = 0; i < spatialIdx.size(); i++)
          {
            // Index the point cloud at the current time slice
            pcl::PointXYZ nbrPt = (*(this->dataPtr->timeSpaceCoords[
              this->dataPtr->timeIdx]))[spatialIdx[i]];

            igndbg << "Neighbor at (" << nbrPt.x << ", " << nbrPt.y << ", "
                   << nbrPt.z << "), squared distance " << spatialSqrDist[i]
                   << " m" << std::endl;
          }
        }
        */

        // Find 2 sets of 4 nearest neighbors, each set on a different z slice,
        // to use as inputs for trilinear interpolation
        std::vector<pcl::PointXYZ> interpolatorsSlice1, interpolatorsSlice2;
        this->dataPtr->FindInterpolators(searchPoint, spatialIdx,
          spatialSqrDist, interpolatorsSlice1, interpolatorsSlice2);

        // TODO
        // Pass 2 sets of 4 points to InterpolateData().
        // Rewrite InterpolateData() to do trilinear interpolation.

        // For the correct sensor, grab closest neighbors and interpolate
        // TODO InterpolateData() doesn't need to be called on every sensor
        // separately. It can just be called once each loop, i.e. assume
        // a location has all types of measurements? These sensors are all on
        // the robot, it's not like they're in vastly different locations!!
        if (auto casted = std::dynamic_pointer_cast<SalinitySensor>(sensor))
        {
          float sal = this->dataPtr->InterpolateData(
            this->dataPtr->salinityArr[this->dataPtr->timeIdx], spatialIdx,
            spatialSqrDist);
          casted->SetData(sal);
        }
        else if (auto casted = std::dynamic_pointer_cast<TemperatureSensor>(
          sensor))
        {
          float temp = this->dataPtr->InterpolateData(
            this->dataPtr->temperatureArr[this->dataPtr->timeIdx], spatialIdx,
            spatialSqrDist);

          ignition::math::Temperature tempC;
          tempC.SetCelsius(temp);
          casted->SetData(tempC);
        }
        else if (auto casted = std::dynamic_pointer_cast<ChlorophyllSensor>(
          sensor))
        {
          float chlor = this->dataPtr->InterpolateData(
            this->dataPtr->chlorophyllArr[this->dataPtr->timeIdx], spatialIdx,
            spatialSqrDist);
          casted->SetData(chlor);
        }
        else if (auto casted = std::dynamic_pointer_cast<CurrentSensor>(
          sensor))
        {
          float eCurr = this->dataPtr->InterpolateData(
            this->dataPtr->eastCurrentArr[this->dataPtr->timeIdx], spatialIdx,
            spatialSqrDist);
          float nCurr = this->dataPtr->InterpolateData(
            this->dataPtr->northCurrentArr[this->dataPtr->timeIdx], spatialIdx,
            spatialSqrDist);

          auto curr = ignition::math::Vector3d(eCurr, nCurr, 0.0);
          casted->SetData(curr);
        }
        else
        {
          ignerr << "Unsupported sensor type, failed to set data" << std::endl;
        }
      }

      // Update last update position to the current position
      this->dataPtr->lastSensorUpdateCartesian = sensorLatLon.value();

      // Only need to find position ONCE for the entire robot. Don't need to
      // repeat for every sensor.
      break;
    }

    // Update all the sensors
    for (auto &[entity, sensor] : this->entitySensorMap)
    {
=======
      // Search in octree to find spatial index of science data
      if (this->dataPtr->spatialOctrees[this->dataPtr->timeIdx].getLeafCount()
        > 0)
      {
        if (this->dataPtr->spatialOctrees[this->dataPtr->timeIdx].nearestKSearch(
          searchPoint, k, spatialIdx, spatialSqrDist) <= 0)
        {
          ignwarn << "No data found near sensor location " << sensorLatLon.value()
                  << std::endl;
          continue;
        }
        // Debug output
        /*
        else
        {
          igndbg << "kNN search for sensor pose (" << sensorPose.X() << ", "
                 << sensorPose.Y() << ", " << sensorPose.Z() << "):"
                 << std::endl;

          for (std::size_t i = 0; i < spatialIdx.size(); i++)
          {
            // Index the point cloud at the current time slice
            pcl::PointXYZ nbrPt = (*(this->dataPtr->timeSpaceCoords[
              this->dataPtr->timeIdx]))[spatialIdx[i]];

            igndbg << "Neighbor at (" << nbrPt.x << ", " << nbrPt.y << ", "
                   << nbrPt.z << "), squared distance " << spatialSqrDist[i]
                   << " m" << std::endl;
          }
        }
        */

        // For the correct sensor, grab closest neighbors and interpolate
        if (auto casted = std::dynamic_pointer_cast<SalinitySensor>(sensor))
        {
          float sal = this->dataPtr->InterpolateData(
            this->dataPtr->salinityArr[this->dataPtr->timeIdx], spatialIdx,
            spatialSqrDist);
          casted->SetData(sal);
        }
        else if (auto casted = std::dynamic_pointer_cast<TemperatureSensor>(
          sensor))
        {
          float temp = this->dataPtr->InterpolateData(
            this->dataPtr->temperatureArr[this->dataPtr->timeIdx], spatialIdx,
            spatialSqrDist);

          ignition::math::Temperature tempC;
          tempC.SetCelsius(temp);
          casted->SetData(tempC);
        }
        else if (auto casted = std::dynamic_pointer_cast<ChlorophyllSensor>(
          sensor))
        {
          float chlor = this->dataPtr->InterpolateData(
            this->dataPtr->chlorophyllArr[this->dataPtr->timeIdx], spatialIdx,
            spatialSqrDist);
          casted->SetData(chlor);
        }
        else if (auto casted = std::dynamic_pointer_cast<CurrentSensor>(sensor))
        {
          float eCurr = this->dataPtr->InterpolateData(
            this->dataPtr->eastCurrentArr[this->dataPtr->timeIdx], spatialIdx,
            spatialSqrDist);
          float nCurr = this->dataPtr->InterpolateData(
            this->dataPtr->northCurrentArr[this->dataPtr->timeIdx], spatialIdx,
            spatialSqrDist);

          auto curr = ignition::math::Vector3d(eCurr, nCurr, 0.0);
          casted->SetData(curr);
        }
        else
        {
          ignerr << "Unsupported sensor type, failed to set data" << std::endl;
        }
      }
>>>>>>> f68ec871
      sensor->Update(_info.simTime, false);
    }
  }

  this->RemoveSensorEntities(_ecm);
}

//////////////////////////////////////////////////
void ScienceSensorsSystem::RemoveSensorEntities(
    const ignition::gazebo::EntityComponentManager &_ecm)
{
  _ecm.EachRemoved<ignition::gazebo::components::CustomSensor>(
    [&](const ignition::gazebo::Entity &_entity,
        const ignition::gazebo::components::CustomSensor *)->bool
      {
        auto sensorId = this->entitySensorMap.find(_entity);
        if (sensorId == this->entitySensorMap.end())
        {
          ignerr << "Internal error, missing sensor for entity ["
                 << _entity << "]" << std::endl;
          return true;
        }

        this->entitySensorMap.erase(sensorId);

        igndbg << "Removed sensor entity [" << _entity << "]" << std::endl;

        return true;
      });
}

//////////////////////////////////////////////////
bool ScienceSensorsSystemPrivate::ScienceDataService(
    ignition::msgs::PointCloudPacked &_res)
{
  _res = this->PointCloudMsg();
  return true;
}

//////////////////////////////////////////////////
ignition::msgs::PointCloudPacked ScienceSensorsSystemPrivate::PointCloudMsg()
{
  ignition::msgs::PointCloudPacked msg;

  if (this->timeIdx < 0 || this->timeIdx >= this->timestamps.size())
  {
    ignerr << "Invalid time index [" << this->timeIdx << "]."
           << std::endl;
    return msg;
  }

  ignition::msgs::InitPointCloudPacked(msg, "world", true,
    {
      {"xyz", ignition::msgs::PointCloudPacked::Field::FLOAT32},
    });

  // TODO optimization for visualization:
  // Use PCL methods to chop off points beyond some distance from sensor
  // pose. Don't need to visualize beyond that. Might want to put that on a
  // different topic specifically for visualization.

  msg.mutable_header()->mutable_stamp()->set_sec(this->timestamps[this->timeIdx]);

  pcl::PCLPointCloud2 pclPC2;
  pcl::toPCLPointCloud2(*this->timeSpaceCoords[this->timeIdx].get(), pclPC2);

  msg.set_height(pclPC2.height);
  msg.set_width(pclPC2.width);
  msg.set_is_bigendian(pclPC2.is_bigendian);
  msg.set_point_step(pclPC2.point_step);
  msg.set_row_step(pclPC2.row_step);
  msg.set_is_dense(pclPC2.is_dense);

  msg.mutable_data()->resize(pclPC2.data.size());
  memcpy(msg.mutable_data()->data(), pclPC2.data.data(), pclPC2.data.size());

  // Populate float arrays for actual science data
  *this->tempMsg.mutable_data() = {temperatureArr[this->timeIdx].begin(),
    temperatureArr[this->timeIdx].end()};
  *this->chlorMsg.mutable_data() = {chlorophyllArr[this->timeIdx].begin(),
    chlorophyllArr[this->timeIdx].end()};
  *this->salMsg.mutable_data() = {salinityArr[this->timeIdx].begin(),
    salinityArr[this->timeIdx].end()};

  return msg;
}

IGNITION_ADD_PLUGIN(
  tethys::ScienceSensorsSystem,
  ignition::gazebo::System,
  tethys::ScienceSensorsSystem::ISystemConfigure,
  tethys::ScienceSensorsSystem::ISystemPreUpdate,
  tethys::ScienceSensorsSystem::ISystemPostUpdate)

IGNITION_ADD_PLUGIN_ALIAS(tethys::ScienceSensorsSystem,
    "tethys::ScienceSensorsSystem")<|MERGE_RESOLUTION|>--- conflicted
+++ resolved
@@ -20,10 +20,7 @@
  * Research Institute (MBARI) and the David and Lucile Packard Foundation
  */
 
-<<<<<<< HEAD
 #include <functional>
-=======
->>>>>>> f68ec871
 #include <mutex>
 
 #include <ignition/msgs/pointcloud_packed.pb.h>
@@ -46,23 +43,16 @@
 
 class tethys::ScienceSensorsSystemPrivate
 {
-<<<<<<< HEAD
   //////////////////////////////////
   // Functions for coordinate system
 
-=======
->>>>>>> f68ec871
   /// \brief Initialize world origin in spherical coordinates
   public: void UpdateWorldSphericalOrigin(
     ignition::gazebo::EntityComponentManager &_ecm);
 
   /// \brief Convert (lat, lon, 0) to Cartesian XYZ, including shifting by
-<<<<<<< HEAD
   /// world origin. Tack on elevation as final Z for depth. Elevation is
   /// interpreted as z, negative is down.
-=======
-  /// world origin
->>>>>>> f68ec871
   public: void ConvertLatLonToCart(
     const ignition::math::Vector3d &_latLonEle,
     ignition::math::Vector3d &_cart);
@@ -71,12 +61,9 @@
   /// coordinates, if available.
   public: void ShiftDataToNewSphericalOrigin();
 
-<<<<<<< HEAD
   //////////////////////////////////
   // Functions for data manipulation
 
-=======
->>>>>>> f68ec871
   /// \brief Reads csv file and populate various data fields
   public: void ReadData();
 
@@ -197,7 +184,6 @@
   /// \brief Indicates whether data has been loaded
   public: bool initialized {false};
 
-<<<<<<< HEAD
   /// \brief Spherical coordinates where sensor location was last interpolated.
   /// Use spherical, not Cartesian, because world origin's association to lat/
   /// long can change at any given time!
@@ -211,8 +197,6 @@
   ///////////////////////////////
   // Variables for coordinate system
 
-=======
->>>>>>> f68ec871
   /// \brief Set to true after the spherical coordinates have been initialized.
   /// This may happen at startup if the SDF file has them hardcoded, or at
   /// runtime when the first vehicle is spawned. Assume the coordinates are
@@ -235,12 +219,9 @@
 
   /// \brief For conversions
   public: ignition::math::SphericalCoordinates sphCoord;
-<<<<<<< HEAD
 
   //////////////////////////////////
   // Variables for data manipulation
-=======
->>>>>>> f68ec871
 
   /// \brief Whether using more than one time slices of data
   public: bool multipleTimeSlices {false};
@@ -284,19 +265,8 @@
   /// \brief Science data. Same size as temperatureArr.
   public: std::vector<std::vector<float>> northCurrentArr;
 
-<<<<<<< HEAD
   //////////////////////////////
   // Variables for communication
-=======
-  /// \brief Resolution of spatial coordinates in meters in octree, for data
-  /// search.
-  public: float spatialRes = 0.1f;
-
-  /// \brief Octree for data search based on spatial location of sensor. One
-  /// octree per point cloud in timeSpaceCoords.
-  public: std::vector<pcl::octree::OctreePointCloudSearch<pcl::PointXYZ>>
-    spatialOctrees;
->>>>>>> f68ec871
 
   /// \brief World object to access world properties.
   public: ignition::gazebo::World world;
@@ -307,12 +277,9 @@
   /// \brief Publisher for point clouds representing positions for science data
   public: ignition::transport::Node::Publisher cloudPub;
 
-<<<<<<< HEAD
-=======
   /// \brief Name used for both the point cloud topic and service
   public: std::string cloudTopic {"/science_data"};
 
->>>>>>> f68ec871
   /// \brief Publisher for temperature
   public: ignition::transport::Node::Publisher tempPub;
 
@@ -334,12 +301,9 @@
   /// \brief Publish a few more times for visualization plugin to get them
   public: int repeatPubTimes = 1;
 
-<<<<<<< HEAD
   //////////////////////////////
   // Constants for visualization
 
-=======
->>>>>>> f68ec871
   // TODO This is a workaround pending upstream Ignition orbit tool improvements
   // \brief Scale down in order to see in view
   // For 2003080103_mb_l3_las_1x1km.csv
@@ -428,12 +392,9 @@
   // reading and transforming data
   std::lock_guard<std::mutex> lock(mtx);
 
-<<<<<<< HEAD
   igndbg << "World lat/long in ReadData(): "
     << this->worldOriginSphericalPos << std::endl;
 
-=======
->>>>>>> f68ec871
   std::fstream fs;
   fs.open(this->dataPath, std::ios::in);
 
@@ -653,10 +614,7 @@
   // Lock for changes to worldOriginSpherical* until update complete
   std::lock_guard<std::mutex> lock(mtx);
 
-<<<<<<< HEAD
-=======
   // Data positions have not been transformed wrt world origin lat/long
->>>>>>> f68ec871
   if (!this->worldSphericalCoordsInitialized)
   {
     auto latLon = this->world.SphericalCoordinates(_ecm);
@@ -672,32 +630,14 @@
       this->worldOriginSphericalPos = ignition::math::Vector3d(
         this->worldOriginSphericalCoords.LatitudeReference().Degree(),
         this->worldOriginSphericalCoords.LongitudeReference().Degree(),
-<<<<<<< HEAD
-=======
         // TODO look into why converting with elevation don't give depth as z
         // Details https://github.com/osrf/lrauv/pull/70#discussion_r755679895
         //this->worldOriginSphericalCoords.ElevationReference());
->>>>>>> f68ec871
         0);
       // Convert spherical coordinates to Cartesian
       this->sphCoord = ignition::math::SphericalCoordinates(
         this->worldOriginSphericalCoords.Surface());
       this->worldOriginCartesianCoords =
-<<<<<<< HEAD
-        this->sphCoord.LocalFromSphericalPosition(
-          this->worldOriginSphericalPos);
-
-      this->worldSphericalCoordsInitialized = true;
-
-      //TODO(chapulina) Shift science data to new coordinates
-      // If data had been loaded before origin was updated, need to shift data
-      if (this->initialized)
-      {
-        this->ShiftDataToNewSphericalOrigin();
-      }
-    }
-  }
-=======
         // TODO look into why converting with worldOriginSphericalCoords gives
         // unexpected positions.
         // Details https://github.com/osrf/lrauv/pull/70#discussion_r755681564
@@ -721,7 +661,6 @@
   {
     this->ShiftDataToNewSphericalOrigin();
   }
->>>>>>> f68ec871
 }
 
 /////////////////////////////////////////////////
@@ -738,8 +677,6 @@
 
   // Set depth
   _cart.Z() = _latLonEle.Z();
-<<<<<<< HEAD
-=======
 
   /*
   igndbg << "Data point at Cartesian ("
@@ -747,7 +684,6 @@
          << _cart.Y() << ", "
          << _cart.Z() << ")" << std::endl;
   */
->>>>>>> f68ec871
 }
 
 /////////////////////////////////////////////////
@@ -780,7 +716,6 @@
   const pcl::PointXYZ &a,
   const pcl::PointXYZ &b)
 {
-<<<<<<< HEAD
   // Comparison between points is arbitrary. This function is only used for
   // set operations, not for literal sorting.
   if (a.x < b.x)
@@ -1046,12 +981,6 @@
       << "Cannot find neighbors in this slice to do trilinear interpolation."
       << std::endl;
   }
-=======
-  this->cloudPub.Publish(this->PointCloudMsg());
-  this->tempPub.Publish(this->tempMsg);
-  this->chlorPub.Publish(this->chlorMsg);
-  this->salPub.Publish(this->salMsg);
->>>>>>> f68ec871
 }
 
 /////////////////////////////////////////////////
@@ -1136,11 +1065,7 @@
   this->dataPtr->cloudPub = this->dataPtr->node.Advertise<
       ignition::msgs::PointCloudPacked>(this->dataPtr->cloudTopic);
 
-<<<<<<< HEAD
-  this->dataPtr->node.Advertise("/science_data_srv",
-=======
   this->dataPtr->node.Advertise(this->dataPtr->cloudTopic,
->>>>>>> f68ec871
       &ScienceSensorsSystemPrivate::ScienceDataService, this->dataPtr.get());
 
   // Advertise science data topics
@@ -1151,11 +1076,7 @@
   this->dataPtr->salPub = this->dataPtr->node.Advertise<
       ignition::msgs::Float_V>("/salinity");
 
-<<<<<<< HEAD
-  // Initialize world origin in spherical coordinates, to data is loaded to the
-=======
   // Initialize world origin in spherical coordinates, so data is loaded to the
->>>>>>> f68ec871
   // correct Cartesian positions.
   this->dataPtr->UpdateWorldSphericalOrigin(_ecm);
 
@@ -1171,10 +1092,7 @@
   const ignition::gazebo::UpdateInfo &,
   ignition::gazebo::EntityComponentManager &_ecm)
 {
-<<<<<<< HEAD
-=======
   // TODO: Test this logic once ShiftDataToNewSphericalOrigin() is implemented
->>>>>>> f68ec871
   if (!this->dataPtr->worldSphericalCoordsInitialized)
   {
     this->dataPtr->UpdateWorldSphericalOrigin(_ecm);
@@ -1233,26 +1151,14 @@
       this->dataPtr->repeatPubTimes++;
     }
 
-<<<<<<< HEAD
     // Get a sensor's pose, search in the octree for the closest neighbors,
     // and interpolate to get approximate data at this sensor pose.
     // Only need to done for one sensor. All sensors are on the robot, doesn't
     // make a big difference to data location.
-=======
-    // For each sensor, get its pose, search in the octree for the closest
-    // neighbors, and interpolate to get approximate data at this sensor pose.
->>>>>>> f68ec871
     for (auto &[entity, sensor] : this->entitySensorMap)
     {
       // Sensor pose in lat/lon, used to search for data by spatial coordinates
-      // TODO convert to Cartesian
       auto sensorLatLon = ignition::gazebo::sphericalCoordinates(entity, _ecm);
-      /*
-      // TODO DEBUG what is the sensor attached to?? World? Not robot?
-      ignerr << "sensor lat long: "
-             << sensorLatLon.value().X() << ", " << sensorLatLon.value().Y()
-             << std::endl;
-      */
       if (!sensorLatLon)
       {
         static std::unordered_set<ignition::gazebo::Entity> warnedEntities;
@@ -1302,7 +1208,6 @@
       std::vector<int> spatialIdx;
       std::vector<float> spatialSqrDist;
 
-<<<<<<< HEAD
       // If there are any nodes in the octree, search in octree to find spatial
       // index of science data
       if (this->dataPtr->spatialOctrees[this->dataPtr->timeIdx]->getLeafCount()
@@ -1410,84 +1315,6 @@
     // Update all the sensors
     for (auto &[entity, sensor] : this->entitySensorMap)
     {
-=======
-      // Search in octree to find spatial index of science data
-      if (this->dataPtr->spatialOctrees[this->dataPtr->timeIdx].getLeafCount()
-        > 0)
-      {
-        if (this->dataPtr->spatialOctrees[this->dataPtr->timeIdx].nearestKSearch(
-          searchPoint, k, spatialIdx, spatialSqrDist) <= 0)
-        {
-          ignwarn << "No data found near sensor location " << sensorLatLon.value()
-                  << std::endl;
-          continue;
-        }
-        // Debug output
-        /*
-        else
-        {
-          igndbg << "kNN search for sensor pose (" << sensorPose.X() << ", "
-                 << sensorPose.Y() << ", " << sensorPose.Z() << "):"
-                 << std::endl;
-
-          for (std::size_t i = 0; i < spatialIdx.size(); i++)
-          {
-            // Index the point cloud at the current time slice
-            pcl::PointXYZ nbrPt = (*(this->dataPtr->timeSpaceCoords[
-              this->dataPtr->timeIdx]))[spatialIdx[i]];
-
-            igndbg << "Neighbor at (" << nbrPt.x << ", " << nbrPt.y << ", "
-                   << nbrPt.z << "), squared distance " << spatialSqrDist[i]
-                   << " m" << std::endl;
-          }
-        }
-        */
-
-        // For the correct sensor, grab closest neighbors and interpolate
-        if (auto casted = std::dynamic_pointer_cast<SalinitySensor>(sensor))
-        {
-          float sal = this->dataPtr->InterpolateData(
-            this->dataPtr->salinityArr[this->dataPtr->timeIdx], spatialIdx,
-            spatialSqrDist);
-          casted->SetData(sal);
-        }
-        else if (auto casted = std::dynamic_pointer_cast<TemperatureSensor>(
-          sensor))
-        {
-          float temp = this->dataPtr->InterpolateData(
-            this->dataPtr->temperatureArr[this->dataPtr->timeIdx], spatialIdx,
-            spatialSqrDist);
-
-          ignition::math::Temperature tempC;
-          tempC.SetCelsius(temp);
-          casted->SetData(tempC);
-        }
-        else if (auto casted = std::dynamic_pointer_cast<ChlorophyllSensor>(
-          sensor))
-        {
-          float chlor = this->dataPtr->InterpolateData(
-            this->dataPtr->chlorophyllArr[this->dataPtr->timeIdx], spatialIdx,
-            spatialSqrDist);
-          casted->SetData(chlor);
-        }
-        else if (auto casted = std::dynamic_pointer_cast<CurrentSensor>(sensor))
-        {
-          float eCurr = this->dataPtr->InterpolateData(
-            this->dataPtr->eastCurrentArr[this->dataPtr->timeIdx], spatialIdx,
-            spatialSqrDist);
-          float nCurr = this->dataPtr->InterpolateData(
-            this->dataPtr->northCurrentArr[this->dataPtr->timeIdx], spatialIdx,
-            spatialSqrDist);
-
-          auto curr = ignition::math::Vector3d(eCurr, nCurr, 0.0);
-          casted->SetData(curr);
-        }
-        else
-        {
-          ignerr << "Unsupported sensor type, failed to set data" << std::endl;
-        }
-      }
->>>>>>> f68ec871
       sensor->Update(_info.simTime, false);
     }
   }

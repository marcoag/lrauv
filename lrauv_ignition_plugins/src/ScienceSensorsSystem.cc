/*
 * Copyright (C) 2021 Open Source Robotics Foundation
 *
 * Licensed under the Apache License, Version 2.0 (the "License");
 * you may not use this file except in compliance with the License.
 * You may obtain a copy of the License at
 *
 *     http://www.apache.org/licenses/LICENSE-2.0
 *
 * Unless required by applicable law or agreed to in writing, software
 * distributed under the License is distributed on an "AS IS" BASIS,
 * WITHOUT WARRANTIES OR CONDITIONS OF ANY KIND, either express or implied.
 * See the License for the specific language governing permissions and
 * limitations under the License.
 *
 */

/*
 * Development of this module has been funded by the Monterey Bay Aquarium
 * Research Institute (MBARI) and the David and Lucile Packard Foundation
 */

#include <mutex>

#include <ignition/msgs/pointcloud_packed.pb.h>

#include <ignition/common/Profiler.hh>
#include <ignition/common/SystemPaths.hh>
#include <ignition/gazebo/World.hh>
#include <ignition/math/SphericalCoordinates.hh>
#include <ignition/msgs/Utility.hh>
#include <ignition/plugin/Register.hh>
#include <ignition/transport/Node.hh>

#include <pcl/conversions.h>
<<<<<<< HEAD
#include <pcl/filters/passthrough.h>
=======
>>>>>>> d3d77b06
#include <pcl/PCLPointCloud2.h>
#include <pcl/point_cloud.h>
#include <pcl/octree/octree_search.h>

#include "ScienceSensorsSystem.hh"

using namespace tethys;

class tethys::ScienceSensorsSystemPrivate
{
  //////////////////////////////////
  // Functions for data manipulation

  /// \brief Reads csv file and populate various data fields
  /// \param[in] _ecm Immutable reference to the ECM
  public: void ReadData(const ignition::gazebo::EntityComponentManager &_ecm);

  /// \brief Generate octree from spatial data, for searching
  public: void GenerateOctrees();

<<<<<<< HEAD
  /// \brief Comparison function for std::set_difference().
  /// Comparison between points is arbitrary. This function is only used for
  /// set operations, not for literal sorting.
  public: bool comparePclPoints(
    const pcl::PointXYZ &a,
    const pcl::PointXYZ &b);

  /// \brief Find XYZ locations of points in the two closest z slices to
  /// interpolate among.
  /// \param[in] _pt Location in space to interpolate for
  /// \param[in] _inds Indices of nearest neighbors to _pt
  /// \param[in] _sqrDists Distances of nearest neighbors to _pt
  /// \param[out] _interpolators1 XYZ points on a z slice to interpolate among
  /// \param[out] _interpolators2 XYZ points on a second z slice to interpolate
  /// among
  public: void FindInterpolators(
    pcl::PointXYZ &_pt,
    std::vector<int> &_inds,
    std::vector<float> &_sqrDists,
    std::vector<pcl::PointXYZ> &_interpolators1,
    std::vector<pcl::PointXYZ> &_interpolators2);

  /// \brief Create a z slice from a point cloud. Slice contains points sharing
  /// the same given z value.
  /// \param[in] _depth Target z value
  /// \param[in] _cloud Cloud from which to create the z slice
  /// \param[out] _zSlice Points in the new point cloud slice at _depth
  /// \param[out] _zSliceInds Indices of points in _zSlices in the original
  /// point cloud _points
  /// \param[in] _invert Invert the filter. Keep everything except the z slice.
  public: void CreateDepthSlice(
    float _depth,
    pcl::PointCloud<pcl::PointXYZ> &_cloud,
    pcl::PointCloud<pcl::PointXYZ> &_zSlice,
    std::vector<int> &_zSliceInds,
    bool _invert=false);

  /// \brief Create an octree from a point cloud, and search for _k nearest
  /// neighbors.
  /// \param[in] _searchPt Location in space to interpolate for
  /// \param[in] _cloud Point cloud to search in
  /// \param[out] _nbrInds Result of octree search, indices of points.
  /// \param[out] _nbrSqrDists Result of octree search, distances.
  /// \param[out] _nbrs XYZ of the k nearest neighbors found.
  /// \param[in] _k Number of nearest neighbors. Default to 4, for trilinear
  /// interpolation between two z slices of 4 points per slice.
  public: void CreateAndSearchOctree(
    pcl::PointXYZ &_searchPt,
    pcl::PointCloud<pcl::PointXYZ> &_cloud,
    std::vector<int> &_nbrInds,
    std::vector<float> &_nbrSqrDists,
    std::vector<pcl::PointXYZ> &_nbrs,
    int _k=4);

  /// \brief Interpolate floating point data based on distance
  /// \param[in] _arr Array of data from which to find elements to interpolate
  /// \param[in] _inds Indices in _arr
  /// \param[in] _sqrDists Distances of elements in _arr
  /// \return Interpolated value, or quiet NaN if inputs invalid.
  public: float InterpolateData(
    std::vector<float> _arr,
    std::vector<int> &_inds,
    std::vector<float> &_sqrDists);
=======
  /// \brief Convert a vector of PCL points to an Eigen::Matrix.
  /// \param[in] _vec Source vector
  /// \param[out] _mat Result matrix
  public: void PclVectorToEigen(
    const std::vector<pcl::PointXYZ> &_vec,
    Eigen::MatrixXf &_mat);

  /// \brief Barycentric interpolation in 3D, given 4 points on any arbitrary
  /// tetrahedra.
  /// \param[in] _p Position within the tetrahedra to interpolate for
  /// \param[in] _xyzs n x 3. XYZ coordinates of 4 vertices of a tetrahedra
  /// \param[in] _values Data values at the 4 vertices
  /// \return Interpolated value, or quiet NaN if inputs invalid.
  public: float BarycentricInterpolate(
    const Eigen::Vector3f &_p,
    const Eigen::MatrixXf &_xyzs,
    const std::vector<float> &_values);

  /// \brief Barycentric interpolation in 2D, given 4 points on a plane. Finds
  /// 3 points on a triangle within which the query point lies, then
  /// interpolates using them.
  /// \param[in] _p Position within the triangle to interpolate for
  /// \param[in] _xys n x 2. XY coordinates of 3 vertices of a triangle
  /// \param[in] _values Data values at the 3 vertices
  /// \return Interpolated value, or quiet NaN if inputs invalid.
  public: float BarycentricInterpolate(
    const Eigen::Vector2f &_p,
    const Eigen::Matrix<float, 4, 2> &_xys,
    const std::vector<float> &_values);

  /// \brief 1D linear interpolation, given 4 points on a line. Finds 2 points
  /// on a segment within which the query point lies, then interpolates using
  /// them.
  /// \param[in] _p Position to interpolate for
  /// \param[in] _xs Positions to interpolate from
  /// \param[in] _values Data values at the positions to interpolate from
  /// \return Interpolated value, or quiet NaN if inputs invalid.
  public: float BarycentricInterpolate(
    const float &_p,
    const Eigen::VectorXf &_xs,
    const std::vector<float> &_values);

  /// \brief Extract elements at indices _inds from _orig vector.
  /// \param[in] _orig A vector of values to extract
  /// \param[in] _inds Indices of elements to extract
  /// \param[out] _new Extracted values
  public: void ExtractElements(
    const std::vector<float> &_orig,
    const std::vector<int> &_inds,
    std::vector<float> &_new);

  /// \brief Sort vector, store indices to original vector after sorting.
  /// Original vector unchanged.
  /// \param[in] _v Vector to sort
  /// \param[out] _idx Indices of original vector in sorted vector
  public: template<typename T>
  void SortIndices(
      const std::vector<T> &_v,
      std::vector<size_t> &_idx);
>>>>>>> d3d77b06

  //////////////////////////////
  // Functions for communication

  /// \brief Publish the latest point cloud
  public: void PublishData();

  /// \brief Service callback for a point cloud with the latest position data.
  /// \param[in] _res Point cloud to return
  /// \return True
  public: bool PointCloudService(ignition::msgs::PointCloudPacked &_res);

  /// \brief Service callback for a float vector with the latest temperature data.
  /// \param[in] _res Float vector to return
  /// \return True
  public: bool TemperatureService(ignition::msgs::Float_V &_res);

  /// \brief Service callback for a float vector with the latest chlorophyll data.
  /// \param[in] _res Float vector to return
  /// \return True
  public: bool ChlorophyllService(ignition::msgs::Float_V &_res);

  /// \brief Service callback for a float vector with the latest salinity data.
  /// \param[in] _res Float vector to return
  /// \return True
  public: bool SalinityService(ignition::msgs::Float_V &_res);

  /// \brief Returns a point cloud message populated with the latest sensor data
  public: ignition::msgs::PointCloudPacked PointCloudMsg();

  ///////////////////////////////
  // Constants for data manipulation

  /// \brief csv field name for timestamp of data
  public: const std::string TIME {"elapsed_time_second"};

  /// \brief csv field name for latitude
  public: const std::string LATITUDE {"latitude_degree"};

  /// \brief csv field name for longitude
  public: const std::string LONGITUDE {"longitude_degree"};

  /// \brief csv field name for depth
  public: const std::string DEPTH {"depth_meter"};

  /// \brief csv field name for temperature
  public: const std::string TEMPERATURE {"sea_water_temperature_degC"};

  /// \brief csv field name for salinity
  public: const std::string SALINITY {"sea_water_salinity_psu"};

  /// \brief csv field name for chlorophyll
  public: const std::string CHLOROPHYLL {
    "mass_concentration_of_chlorophyll_in_sea_water_ugram_per_liter"};

  /// \brief csv field name for ocean current velocity eastward
  public: const std::string EAST_CURRENT {
    "eastward_sea_water_velocity_meter_per_sec"};

  /// \brief csv field name for ocean current velocity northward
  public: const std::string NORTH_CURRENT {
    "northward_sea_water_velocity_meter_per_sec"};

  ////////////////////////////
  // Fields for bookkeeping

  /// \brief Input data file name, relative to a path Ignition can find in its
  /// environment variables.
  public: std::string dataPath {"2003080103_mb_l3_las.csv"};

  /// \brief Coordinates where sensor location was last interpolated.
  /// Helps to determine whether sensor location needs to be updated
  public: ignition::math::Vector3d lastSensorPosENU = {
    std::numeric_limits<double>::max(),
    std::numeric_limits<double>::max(),
    std::numeric_limits<double>::max()};

  /// \brief Distance robot needs to move before another data interpolation
  /// (based on sensor location) takes place.
<<<<<<< HEAD
  public: const float INTERPOLATE_DIST_THRESH = 5.0;

=======
  /// TODO: Compute resolution from data. See where this constant is used.
  public: const float INTERPOLATE_DIST_THRESH = 5.0;

  /// \brief Debug printouts for interpolation. Will keep around at least until
  /// interpolation is stable.
  public: const bool DEBUG_INTERPOLATE = false;

>>>>>>> d3d77b06
  ///////////////////////////////
  // Variables for coordinate system

  /// \brief Set to true after the spherical coordinates have been initialized.
  /// This may happen at startup if the SDF file has them hardcoded, or at
  /// runtime when the first vehicle is spawned. Assume the coordinates are
  /// only shifted once.
  public: bool sphericalCoordinatesInitialized{false};

  /// \brief Mutex for writing to world origin association to lat/long
  public: std::mutex mtx;

  //////////////////////////////////
  // Variables for data manipulation

  /// \brief Whether using more than one time slices of data
  public: bool multipleTimeSlices {false};

  /// \brief Index of the latest time slice
  public: int timeIdx {0};

  /// \brief Timestamps to index slices of data
  public: std::vector<float> timestamps;

  /// \brief Spatial coordinates of data
  /// Vector size: number of time slices. Indices correspond to those of
  /// this->timestamps.
  /// Point cloud: spatial coordinates to index science data by location
  /// in the ENU world frame.
  public: std::vector<pcl::PointCloud<pcl::PointXYZ>::Ptr> timeSpaceCoords;

  /// \brief Resolution of spatial coordinates in meters in octree, for data
  /// search.
<<<<<<< HEAD
=======
  /// TODO Compute resolution from data. Take into account that data often have
  /// variable resolution, so maybe take minimum distance between points in the
  /// point cloud.
>>>>>>> d3d77b06
  public: float spatialRes = 0.1f;

  /// \brief Octree for data search based on spatial location of sensor. One
  /// octree per point cloud in timeSpaceCoords.
  /// Location stored in ENU world coordinates.
  public: std::vector<pcl::octree::OctreePointCloudSearch<pcl::PointXYZ>::Ptr>
    spatialOctrees;

  /// \brief Science data.
  /// Outer vector size: number of time slices. Indices correspond to those of
  /// this->timestamps.
  /// Inner vector: indices correspond to those of timeSpaceCoords.
  public: std::vector<std::vector<float>> temperatureArr;

  /// \brief Science data. Same size as temperatureArr.
  public: std::vector<std::vector<float>> salinityArr;

  /// \brief Science data. Same size as temperatureArr.
  public: std::vector<std::vector<float>> chlorophyllArr;

  /// \brief Science data. Same size as temperatureArr.
  public: std::vector<std::vector<float>> eastCurrentArr;

  /// \brief Science data. Same size as temperatureArr.
  public: std::vector<std::vector<float>> northCurrentArr;

  //////////////////////////////
  // Variables for communication

  /// \brief World object to access world properties.
  public: ignition::gazebo::World world;

  /// \brief Node for communication
  public: ignition::transport::Node node;

  /// \brief Publisher for point clouds representing positions for science data
  public: ignition::transport::Node::Publisher cloudPub;

  /// \brief Name used for both the point cloud topic and service
  public: std::string cloudTopic {"/science_data"};

  /// \brief Publisher for temperature
  public: ignition::transport::Node::Publisher tempPub;

  /// \brief Publisher for chlorophyll
  public: ignition::transport::Node::Publisher chlorPub;

  /// \brief Publisher for salinity
  public: ignition::transport::Node::Publisher salPub;

  /// \brief Temperature message
  public: ignition::msgs::Float_V tempMsg;

  /// \brief Chlorophyll message
  public: ignition::msgs::Float_V chlorMsg;

  /// \brief Salinity message
  public: ignition::msgs::Float_V salMsg;

  /// \brief Publish a few more times for visualization plugin to get them
  public: int repeatPubTimes = 1;
<<<<<<< HEAD

  //////////////////////////////
  // Constants for visualization

  // TODO This is a workaround pending upstream Ignition orbit tool improvements
  // \brief Scale down in order to see in view
  // For 2003080103_mb_l3_las_1x1km.csv
  //public: const float MINIATURE_SCALE = 0.01;
  // For 2003080103_mb_l3_las.csv
  public: const float MINIATURE_SCALE = 0.0001;
  // For simple_test.csv
  //public: const float MINIATURE_SCALE = 1.0;

  // TODO This is a workaround pending upstream Marker performance improvements.
  // \brief Performance trick. Skip depths below this z, so have memory to
  // visualize higher layers at higher resolution.
  // This is only for visualization, so that MAX_PTS_VIS can calculate close
  // to the actual number of points visualized.
  // Sensors shouldn't use this.
  public: const float SKIP_Z_BELOW = -20;
=======
>>>>>>> d3d77b06
};

/////////////////////////////////////////////////
/// \brief Helper function to create a sensor according to its type
/// \tparam SensorType A sensor type
/// \param[in] _system Pointer to the science sensors system
/// \param[in] _ecm Mutable reference to the ECM
/// \param[in] _entity Sensor entity
/// \param[in] _custom Custom sensor component
/// \param[in] _parent Parent entity component
template<typename SensorType>
void createSensor(ScienceSensorsSystem *_system,
    ignition::gazebo::EntityComponentManager &_ecm,
    const ignition::gazebo::Entity &_entity,
    const ignition::gazebo::components::CustomSensor *_custom,
    const ignition::gazebo::components::ParentEntity *_parent)
{
  auto type = ignition::sensors::customType(_custom->Data());
  if (SensorType::kTypeStr != type)
  {
    return;
  }
  // Get sensor's scoped name without the world
  auto sensorScopedName = ignition::gazebo::removeParentScope(
      ignition::gazebo::scopedName(_entity, _ecm, "::", false), "::");
  sdf::Sensor data = _custom->Data();
  data.SetName(sensorScopedName);

  // Default to scoped name as topic
  if (data.Topic().empty())
  {
    std::string topic = scopedName(_entity, _ecm) + "/" + SensorType::kTypeStr;
    data.SetTopic(topic);
  }

  ignition::sensors::SensorFactory sensorFactory;
  auto sensor = sensorFactory.CreateSensor<SensorType>(data);
  if (nullptr == sensor)
  {
    ignerr << "Failed to create sensor [" << sensorScopedName << "]"
           << std::endl;
    return;
  }

  // Set sensor parent
  auto parentName = _ecm.Component<ignition::gazebo::components::Name>(
      _parent->Data())->Data();
  sensor->SetParent(parentName);

  // Set topic on Gazebo
  _ecm.CreateComponent(_entity,
      ignition::gazebo::components::SensorTopic(sensor->Topic()));

  // Keep track of this sensor
  _system->entitySensorMap.insert(std::make_pair(_entity,
      std::move(sensor)));

  igndbg << "Created sensor [" << sensorScopedName << "]"
         << std::endl;
}

/////////////////////////////////////////////////
ScienceSensorsSystem::ScienceSensorsSystem()
  : dataPtr(std::make_unique<ScienceSensorsSystemPrivate>())
{
}

/////////////////////////////////////////////////
void ScienceSensorsSystemPrivate::ReadData(
    const ignition::gazebo::EntityComponentManager &_ecm)
{
  IGN_PROFILE("ScienceSensorsSystemPrivate::ReadData");

  if (!this->sphericalCoordinatesInitialized)
  {
    ignerr << "Trying to read data before spherical coordinates were "
           << "initialized." << std::endl;
    return;
  }

  // Lock modifications to world origin spherical association until finish
  // reading and transforming data
  std::lock_guard<std::mutex> lock(mtx);

  std::fstream fs;
  fs.open(this->dataPath, std::ios::in);

  std::vector<std::string> fieldnames;
  std::string line, word, temp;

  // Read field names in first line
  std::getline(fs, line);

  std::stringstream ss(line);

  // Tokenize header line into columns
  while (std::getline(ss, word, ','))
  {
    fieldnames.push_back(word);
  }

  // Read file line by line
  while (std::getline(fs, line))
  {
    std::stringstream ss(line);

    int i = 0;

    // Index of the timestamp in this line of data. Init to invalid index
    int lineTimeIdx = -1;

    // Spatial coordinates of this line of data. Init to NaN before populating
    float latitude = std::numeric_limits<float>::quiet_NaN();
    float longitude = std::numeric_limits<float>::quiet_NaN();
    float depth = std::numeric_limits<float>::quiet_NaN();

    // Science data. Init to NaN before knowing whether timestamp is valid, so
    // that we do not assume timestamp column precedes data columns in each line
    // in the file.
    float temp = std::numeric_limits<float>::quiet_NaN();
    float sal = std::numeric_limits<float>::quiet_NaN();
    float chlor = std::numeric_limits<float>::quiet_NaN();
    float nCurr = std::numeric_limits<float>::quiet_NaN();
    float eCurr = std::numeric_limits<float>::quiet_NaN();

    // Tokenize the line into columns
    while (std::getline(ss, word, ','))
    {
      float val = 0.0f;
      try
      {
        // stof handles NaNs and Infs
        val = stof(word);
      }
      catch (const std::invalid_argument &ia)
      {
        ignerr << "Line [" << line << "] contains invalid word. Skipping. "
               << ia.what() << std::endl;
        continue;
      }
      catch (const std::out_of_range &oor)
      {
        ignerr << "Line [" << line << "] contains invalid word. Skipping. "
               << oor.what() << std::endl;
        continue;
      }

      // Time index
      if (fieldnames[i] == TIME)
      {
        // Does not account for floating point error. Assumes time specified in
        // csv file is same accuracy for each line.
        std::vector<float>::iterator it =
          std::find(this->timestamps.begin(), this->timestamps.end(), val);
        // If the timestamp is new
        if (it == this->timestamps.end())
        {
          // Insert new timestamp into 1D array
          this->timestamps.push_back(val);

          // Create a new time slice of data
          auto newCloud = pcl::PointCloud<pcl::PointXYZ>::Ptr(
              new pcl::PointCloud<pcl::PointXYZ>);
          this->timeSpaceCoords.push_back(newCloud->makeShared());
          // Is this valid memory management?
          this->temperatureArr.push_back(std::vector<float>());
          this->salinityArr.push_back(std::vector<float>());
          this->chlorophyllArr.push_back(std::vector<float>());
          this->eastCurrentArr.push_back(std::vector<float>());
          this->northCurrentArr.push_back(std::vector<float>());

          lineTimeIdx = this->timestamps.size() - 1;
        }
        // If the timestamp exists, find the index of its corresponding time
        // slice
        else
        {
          lineTimeIdx = it - this->timestamps.begin();
        }
      }
      // Spatial index: latitude
      else if (fieldnames[i] == LATITUDE)
      {
        latitude = val;
      }
      // Spatial index: longitude
      else if (fieldnames[i] == LONGITUDE)
      {
        longitude = val;
      }
      // Spatial index: depth
      else if (fieldnames[i] == DEPTH)
      {
        depth = val;
      }
      // Science data
      else if (fieldnames[i] == TEMPERATURE)
      {
        temp = val;
      }
      else if (fieldnames[i] == SALINITY)
      {
        sal = val;
      }
      else if (fieldnames[i] == CHLOROPHYLL)
      {
        chlor = val;
      }
      else if (fieldnames[i] == EAST_CURRENT)
      {
        eCurr = val;
      }
      else if (fieldnames[i] == NORTH_CURRENT)
      {
        nCurr = val;
      }
      else
      {
        ignerr << "Unrecognized science data field name [" << fieldnames[i]
               << "]. Skipping column." << std::endl;
      }

      i += 1;
    }

    // Check validity of timestamp
    // If no timestamp was provided for this line, cannot index the datum.
    if (lineTimeIdx == -1)
    {
      ignerr << "Line [" << line << "] timestamp invalid. Skipping."
             << std::endl;
      continue;
    }
    else
    {
      // Check validity of spatial coordinates
      if (!std::isnan(latitude) && !std::isnan(longitude) && !std::isnan(depth))
      {
        // Convert lat / lon / elevation to Cartesian ENU
        auto cart = this->world.SphericalCoordinates(_ecm).value()
            .PositionTransform({IGN_DTOR(latitude), IGN_DTOR(longitude), 0.0},
            ignition::math::SphericalCoordinates::SPHERICAL,
            ignition::math::SphericalCoordinates::LOCAL2);
        // Flip sign of z, because positive depth is negative z.
        cart.Z() = -depth;

        // Gather spatial coordinates, 3 fields in the line, into point cloud
        // for indexing this time slice of data.
        // Flip sign of z, because positive depth is negative z.
        this->timeSpaceCoords[lineTimeIdx]->push_back(
          pcl::PointXYZ(cart.X(), cart.Y(), cart.Z()));

        // Populate science data
        this->temperatureArr[lineTimeIdx].push_back(temp);
        this->salinityArr[lineTimeIdx].push_back(sal);
        this->chlorophyllArr[lineTimeIdx].push_back(chlor);
        this->eastCurrentArr[lineTimeIdx].push_back(eCurr);
        this->northCurrentArr[lineTimeIdx].push_back(nCurr);
      }
      // If spatial coordinates invalid, cannot use to index this datum
      else
      {
        ignerr << "Line [" << line << "] has invalid spatial coordinates "
               << "(latitude, longitude, and/or depth). Skipping." << std::endl;
        continue;
      }
    }
  }

  // Make sure the number of timestamps in the 1D indexing array, and the
  // number of time slices of data, are the same.
  assert(this->timestamps.size() == this->timeSpaceCoords.size());

  for (int i = 0; i < this->timeSpaceCoords.size(); i++)
  {
    igndbg << "At time slice " << this->timestamps[i] << ", populated "
           << this->timeSpaceCoords[i]->size()
           << " spatial coordinates." << std::endl;
  }
}

/////////////////////////////////////////////////
void ScienceSensorsSystemPrivate::GenerateOctrees()
{
  // For each time slice, create an octree for the spatial coordinates
  for (int i = 0; i < this->timeSpaceCoords.size(); ++i)
  {
    this->spatialOctrees.push_back(
      pcl::octree::OctreePointCloudSearch<pcl::PointXYZ>::Ptr(
        new pcl::octree::OctreePointCloudSearch<pcl::PointXYZ>(
          this->spatialRes)));

    // Populate octree with spatial coordinates
    this->spatialOctrees[i]->setInputCloud(this->timeSpaceCoords[i]);
    this->spatialOctrees[i]->addPointsFromInputCloud();
  }
}

/////////////////////////////////////////////////
<<<<<<< HEAD
bool ScienceSensorsSystemPrivate::comparePclPoints(
  const pcl::PointXYZ &a,
  const pcl::PointXYZ &b)
{
  // Comparison between points is arbitrary. This function is only used for
  // set operations, not for literal sorting.
  return a.x < b.x && a.y < b.y && a.z < b.z;
}

/////////////////////////////////////////////////
void ScienceSensorsSystemPrivate::FindInterpolators(
  pcl::PointXYZ &_pt,
  std::vector<int> &_inds,
  std::vector<float> &_sqrDists,
  std::vector<pcl::PointXYZ> &_interpolators1,
  std::vector<pcl::PointXYZ> &_interpolators2)
{
  // Sanity checks
  // Vector not populated
  if (this->timeSpaceCoords.size() == 0)
  {
    return;
  }
  // Point cloud not populated
  if (this->timeSpaceCoords[this->timeIdx]->size() == 0)
  {
    return;
  }
  if (_inds.size() == 0 || _sqrDists.size() == 0)
  {
    ignwarn << "FindInterpolators(): Invalid neighbors aray size ("
            << _inds.size() << " and " << _sqrDists.size()
            << "). No neighbors to use for interpolation. Returning NaN."
            << std::endl;
    return;
  }
  if (_inds.size() != _sqrDists.size())
  {
    ignwarn << "FindInterpolators(): Number of neighbors != number of "
            << "distances. Invalid input. Returning NaN." << std::endl;
    return;
  }

  // Two slices of different depth z values
  pcl::PointCloud<pcl::PointXYZ> zSlice1, zSlice2;
  // Indices of points in the z slices
  std::vector<int> zSliceInds1, zSliceInds2;

  // Indices and distances of neighboring points in the search results
  // 4 above, 4 below
  std::vector<int> interpolatorInds1, interpolatorInds2;
  std::vector<float> interpolatorSqrDists1, interpolatorSqrDists2;

  // Step 1: 1st NN, in its z slice, search for 4 NNs

  // 1st nearest neighbor
  // The distances from kNN search are sorted, so can always just take [0]th
  int nnIdx = _inds[0];
  float minDist = _sqrDists[0];
  // Get z of neighbor
  float nnZ = this->timeSpaceCoords[this->timeIdx]->at(nnIdx).z;

  // Debug output
  igndbg << this->timeSpaceCoords[this->timeIdx]->size()
    << " points in full cloud" << std::endl;

  // Search in z slice for 4 nearest neighbors in this slice
  this->CreateDepthSlice(nnZ, *(this->timeSpaceCoords[this->timeIdx]), zSlice1,
    zSliceInds1);
  igndbg << "1st nn idx " << nnIdx << ", dist " << sqrt(minDist)
    << ", z slice " << zSlice1.points.size() << " points" << std::endl;
  this->CreateAndSearchOctree(_pt, zSlice1,
    interpolatorInds1, interpolatorSqrDists1, _interpolators1);
  if (interpolatorInds1.size() < 4 || interpolatorSqrDists1.size() < 4)
  {
    ignwarn << "Could not find enough neighbors in 1st slice z = " << nnZ
      << " for trilinear interpolation." << std::endl;
    return;
  }

  // Step 2: exclude z slice of 1st NN from further searches.

  // Remove all points in the z slice of the 1st NN, so that the 2nd NN will be
  // found in another z slice.
  // Set invert flag to get all but the depth slice.
  pcl::PointCloud<pcl::PointXYZ> cloudExceptZSlice1;
  std::vector<int> indsExceptZSlice1;
  this->CreateDepthSlice(nnZ, *(this->timeSpaceCoords[this->timeIdx]),
    cloudExceptZSlice1, indsExceptZSlice1, true);
  igndbg << "Excluding 1st nn z slice. Remaining cloud has "
    << cloudExceptZSlice1.points.size() << " points" << std::endl;

  // Step 3: Look for 2nd NN everywhere except z slice of 1st NN.
  // In this 2nd z-slice, search for 4 NNs

  // Search for 2nd NN
  std::vector<int> inds2;
  std::vector<float> sqrDists2;
  std::vector<pcl::PointXYZ> nbrs2;
  this->CreateAndSearchOctree(_pt, cloudExceptZSlice1,
    inds2, sqrDists2, nbrs2, 1);
  if (inds2.size() < 1 || sqrDists2.size() < 1)
  {
    ignwarn << "Could not find 2nd NN among "
      << cloudExceptZSlice1.points.size()
      << " points for trilinear interpolation" << std::endl;
    return;
  }

  // Take closest point as 2nd NN
  int nnIdx2 = inds2[0];
  float minDist2 = sqrDists2[0];
  // Get z of neighbor
  float nnZ2 = nbrs2[0].z;

  // Step 4: Look for 4 NNs in the z slice of 2nd NN

  // Search in z slice of 1st NN for 4 nearest neighbors in this slice
  this->CreateDepthSlice(nnZ2, cloudExceptZSlice1, zSlice2, zSliceInds2);
  igndbg << "2nd nn idx " << nnIdx2 << ", dist " << sqrt(minDist2)
    << ", z slice " << zSlice2.points.size() << " points" << std::endl;
  this->CreateAndSearchOctree(_pt, zSlice2,
    interpolatorInds2, interpolatorSqrDists2, _interpolators2);
  if (interpolatorInds2.size() < 4 || interpolatorSqrDists2.size() < 4)
  {
    ignwarn << "Could not find enough neighbors in 2nd slice z = " << nnZ2
      << " for trilinear interpolation." << std::endl;
    return;
  }
}

/////////////////////////////////////////////////
void ScienceSensorsSystemPrivate::CreateDepthSlice(
  float _depth,
  pcl::PointCloud<pcl::PointXYZ> &_cloud,
  pcl::PointCloud<pcl::PointXYZ> &_zSlice,
  std::vector<int> &_zSliceInds,
  bool _invert)
{
  // Separate a z slice, i.e. points with z equal to that of 1st NN
  // Pass in extract_removed_indices=true to get indices of removed points
  pcl::PassThrough<pcl::PointXYZ> passThruFilter =
    pcl::PassThrough<pcl::PointXYZ>(true);
  passThruFilter.setInputCloud(_cloud.makeShared());
  passThruFilter.setNegative(_invert);
  passThruFilter.setFilterFieldName("z");
  passThruFilter.setFilterLimits(_depth - 1e-6, _depth + 1e-6);
  passThruFilter.filter(_zSlice);

  // Get indices of points kept. Default method returns removed indices, so
  // invert the filter to get indices of points kept.
  passThruFilter.setNegative(!_invert);
  passThruFilter.filter(_zSliceInds);
}

/////////////////////////////////////////////////
void ScienceSensorsSystemPrivate::CreateAndSearchOctree(
  pcl::PointXYZ &_searchPt,
  pcl::PointCloud<pcl::PointXYZ> &_cloud,
  std::vector<int> &_nbrInds,
  std::vector<float> &_nbrSqrDists,
  std::vector<pcl::PointXYZ> &_nbrs,
  int _k)
{
  // Initialize return value populated by hand
  _nbrs.clear();

  // Create octree for cloud
  auto octree = pcl::octree::OctreePointCloudSearch<pcl::PointXYZ>(
    this->spatialRes);
  octree.setInputCloud(_cloud.makeShared());
  octree.addPointsFromInputCloud();

  // Search in the depth slice to find 4 closest neighbors
  if (octree.getLeafCount() > 0)
  {
    if (octree.nearestKSearch(
      _searchPt, _k, _nbrInds, _nbrSqrDists) <= 0)
    {
      ignwarn << "No data found near search point " << _searchPt
        << std::endl;
      return;
    }
    else
    {
      igndbg << "Found " << _nbrInds.size() << " neighbors."
        << std::endl;

      for (std::size_t i = 0; i < _nbrInds.size(); ++i)
      {
        pcl::PointXYZ nbrPt = _cloud.at(_nbrInds[i]);
        _nbrs.push_back(nbrPt);

        igndbg << "Neighbor at ("
          << nbrPt.x << ", " << nbrPt.y << ", " << nbrPt.z << "), "
          << "distance " << sqrt(_nbrSqrDists[i]) << " m" << std::endl;
      }
    }
  }
  else
  {
    ignwarn << "Zero points in this octree." << std::endl;
  }
}

/////////////////////////////////////////////////
float ScienceSensorsSystemPrivate::InterpolateData(
  std::vector<float> _arr,
  std::vector<int> &_inds,
  std::vector<float> &_sqrDists)
=======
void ScienceSensorsSystemPrivate::PclVectorToEigen(
  const std::vector<pcl::PointXYZ> &_vec,
  Eigen::MatrixXf &_mat)
{
  _mat = Eigen::MatrixXf(_vec.size(), 3);

  // Convert to Eigen::Matrix. One point per row
  for (int r = 0; r < _vec.size(); ++r)
  {
    _mat.row(r) << _vec.at(r).x, _vec.at(r).y, _vec.at(r).z;
  }
}

/////////////////////////////////////////////////
float ScienceSensorsSystemPrivate::BarycentricInterpolate(
  const Eigen::Vector3f &_p,
  const Eigen::MatrixXf &_xyzs,
  const std::vector<float> &_values)
>>>>>>> d3d77b06
{
  // Implemented from https://en.wikipedia.org/wiki/Barycentric_coordinate_system#Barycentric_coordinates_on_tetrahedra

  if (this->DEBUG_INTERPOLATE)
    igndbg << "_p: " << std::endl << _p << std::endl;

  Eigen::Matrix3f T;
  // Row 1 is x-coords: x1 - x4, x2 - x4, x3 - x4
  T << _xyzs(0, 0) - _xyzs(3, 0),
       _xyzs(1, 0) - _xyzs(3, 0),
       _xyzs(2, 0) - _xyzs(3, 0),
  // Row 2 is y-coords: y1 - y4, y2 - y4, y3 - y4
       _xyzs(0, 1) - _xyzs(3, 1),
       _xyzs(1, 1) - _xyzs(3, 1),
       _xyzs(2, 1) - _xyzs(3, 1),
  // Row 3 is z-coords: z1 - z4, z2 - z4, z3 - z4
       _xyzs(0, 2) - _xyzs(3, 2),
       _xyzs(1, 2) - _xyzs(3, 2),
       _xyzs(2, 2) - _xyzs(3, 2);
  if (this->DEBUG_INTERPOLATE)
    igndbg << "T: " << std::endl << T << std::endl;

  int zeroRowCount = 0;
  bool rowIsZero [3] = {false, false, false};
  for (int r = 0; r < T.rows(); ++r)
  {
    if ((T.row(r).array().abs() < 1e-6).all())
    {
      zeroRowCount++;
      rowIsZero[r] = true;
    }
  }

<<<<<<< HEAD
  // Sanity checks
  if (_inds.size() == 0 || _sqrDists.size() == 0)
  {
    ignwarn << "InterpolateData(): Invalid neighbors aray size ("
            << _inds.size() << " and " << _sqrDists.size()
            << "). No neighbors to use for interpolation. Returning NaN."
            << std::endl;
    return std::numeric_limits<float>::quiet_NaN();
  }
  if (_inds.size() != _sqrDists.size())
=======
  // If exactly 1 row of T is all zeros, then the points are in a 2D plane.
  // 2D. Interpolate on a plane. Otherwise T inverse will result in nans.
  if (zeroRowCount == 1)
  {
    if (this->DEBUG_INTERPOLATE)
      igndbg << "4 points are on a plane. Using 2D barycentric interpolation "
        "for a triangle." << std::endl;

    // Eliminate the constant axis
    Eigen::Vector2f p2D;
    Eigen::Matrix<float, 4, 2> xyzs2D;
    int nextCol = 0;
    for (int r = 0; r < T.rows(); ++r)
    {
      if (!rowIsZero[r])
      {
        // Populate the axes corresponding to nonzero rows of T.
        // E.g. If row 1 of T is zeros, then points are on x-plane. Ignore
        // x-coordinates, which are on column 1 of the original points matrix.
        p2D(nextCol) = _p(r);
        xyzs2D.col(nextCol) = _xyzs.col(r);
        ++nextCol;
      }
    }
    return this->BarycentricInterpolate(p2D, xyzs2D, _values);
  }
  // 1D. Interpolate on a line. Otherwise T inverse will result in nans.
  else if (zeroRowCount == 2)
  {
    if (this->DEBUG_INTERPOLATE)
      igndbg << "4 points are on a line. Using 1D interpolation." << std::endl;

    float p1D;
    Eigen::VectorXf xyzs1D(_xyzs.rows());
    for (int r = 0; r < T.rows(); ++r)
    {
      // Only one row is non-zero
      if (!rowIsZero[r])
      {
        p1D = _p(r);
        xyzs1D = _xyzs.col(r);
      }
    }
    return this->BarycentricInterpolate(p1D, xyzs1D, _values);
  }
  // T is entirely zero. Then all points are at the same point. Take any value.
  else if (zeroRowCount == 3)
>>>>>>> d3d77b06
  {
    if (this->DEBUG_INTERPOLATE)
      igndbg << "4 points are at the exact same point. Arbitrarily selecting "
        "one of their values as interpolation result." << std::endl;
    return _values[0];
  }

  // r4 = (x4, y4, z4)
  Eigen::Vector3f r4;
  r4 << _xyzs(3, 0), _xyzs(3, 1), _xyzs(3, 2);
  if (this->DEBUG_INTERPOLATE)
    igndbg << "r4: " << std::endl << r4 << std::endl;

  // (lambda1, lambda2, lambda3)
  Eigen::Vector3f lambda123 = T.inverse() * (_p - r4);

  if (this->DEBUG_INTERPOLATE)
    igndbg << "T.inverse(): " << std::endl << T.inverse() << std::endl;

  // lambda4 = 1 - lambda1 - lambda2 - lambda3
  float lambda4 = 1 - lambda123(0) - lambda123(1) - lambda123(2);

  if (this->DEBUG_INTERPOLATE)
    igndbg << "Barycentric 3D lambda 1 2 3 4: " << lambda123(0) << ", "
      << lambda123(1) << ", "
      << lambda123(2) << ", "
      << lambda4 << std::endl;

  // f(r) = lambda1 * f(r1) + lambda2 * f(r2) + lambda3 * f(r3)
  float result =
    lambda123(0) * _values[0] +
    lambda123(1) * _values[1] +
    lambda123(2) * _values[2] +
    lambda4 * _values[3];

  if (this->DEBUG_INTERPOLATE)
    igndbg << "Barycentric 3D interpolation of values " << _values[0] << ", "
      << _values[1] << ", " << _values[2] << ", " << _values[3]
      << " resulted in " << result << std::endl;

  return result;
}

/////////////////////////////////////////////////
float ScienceSensorsSystemPrivate::BarycentricInterpolate(
  const Eigen::Vector2f &_p,
  const Eigen::Matrix<float, 4, 2> &_xys,
  const std::vector<float> &_values)
{
  if (this->DEBUG_INTERPOLATE)
  {
    igndbg << "_p: " << std::endl << _p << std::endl;
    igndbg << "_xys: " << std::endl << _xys << std::endl;
  }

  // 2D case, consider inputs a triangle and use 2 x 2 matrix for T
  Eigen::Matrix2f T(2, 2);
  Eigen::Vector2f lastVert;
  Eigen::Vector2f lambda12;
  float lambda3;

  // Eliminate the correct point, so that we have a triangle that the query
  // point lies within.
  for (int r = 0; r < _xys.rows(); ++r)
  {
    Eigen::Matrix<float, 3, 2> xys3;
    int nextRow = 0;
    // Populate temp matrix with all points except current point (row)
    for (int r2 = 0; r2 < xys3.rows(); ++r2)
    {
      if (r2 == r)
      {
        continue;
      }
      xys3.row(nextRow++) = _xys.row(r2);
    }
    if (this->DEBUG_INTERPOLATE)
      igndbg << "xys3: " << std::endl << xys3 << std::endl;

    // Row 1: x1 - x3, x2 - x3
    T << xys3(0, 0) - xys3(2, 0),
         xys3(1, 0) - xys3(2, 0),
    // Row 2: y1 - y3, y2 - y3
         xys3(0, 1) - xys3(2, 1),
         xys3(1, 1) - xys3(2, 1);
    if (this->DEBUG_INTERPOLATE)
      igndbg << "T: " << std::endl << T << std::endl;

    // lastVert = (x3, y3)
    lastVert << xys3(2, 0), xys3(2, 1);
    if (this->DEBUG_INTERPOLATE)
      igndbg << "lastVert: " << std::endl << lastVert << std::endl;

    // (lambda1, lambda2)
    lambda12 = T.inverse() * (_p - lastVert);

    if (this->DEBUG_INTERPOLATE)
      igndbg << "T.inverse(): " << std::endl << T.inverse() << std::endl;

    // lambda3 = 1 - lambda1 - lambda2
    lambda3 = 1 - lambda12(0) - lambda12(1);

    if (this->DEBUG_INTERPOLATE)
      igndbg << "Barycentric 2D lambda 1 2 3: " << lambda12(0) << ", "
        << lambda12(1) << ", "
        << lambda3 << std::endl;

    // If all lambdas >= 0, then we found a triangle that the query point
    // lies within. (A lambda would be negative if point is outside triangle)
    if ((lambda12.array() >= 0).all() && lambda3 >= 0)
    {
      break;
    }
  }

  // f(r) = lambda1 * f(r1) + lambda2 * f(r2)
  float result =
    lambda12(0) * _values[0] +
    lambda12(1) * _values[1] +
    lambda3 * _values[2];

  if (this->DEBUG_INTERPOLATE)
    igndbg << "Barycentric 2D interpolation of values " << _values[0] << ", "
      << _values[1] << ", " << _values[2]
      << " resulted in " << result << std::endl;

  return result;
}

/////////////////////////////////////////////////
float ScienceSensorsSystemPrivate::BarycentricInterpolate(
  const float &_p,
  const Eigen::VectorXf &_xs,
  const std::vector<float> &_values)
{
  if (this->DEBUG_INTERPOLATE)
  {
    igndbg << "_p: " << std::endl << _p << std::endl;
    igndbg << "_xs: " << std::endl << _xs << std::endl;
  }

  // If _p is equal to one of the points, just take the value of that point.
  // This is to catch floating point errors if _p lies on one side of all
  // points in _xs, but really equal to one of the endpoints.
  if (((_xs.array() - _p).abs() < 1e-6).any())
  {
    for (int i = 0; i < _xs.size(); ++i)
    {
      if (abs(_xs(i) - _p) < 1e-6)
      {
        if (this->DEBUG_INTERPOLATE)
          igndbg << "_p lies on a neighbor. "
            << "1D linear interpolation of values " << _values[0] << ", "
            << _values[1] << ", " << _values[2] << ", " << _values[3]
            << " resulted in " << _values[i] << std::endl;
        return _values[i];
      }
    }
  }

  // If _p lies on one side of all points in _xs, then cannot interpolate.
  if ((_xs.array() - _p < 0).all() ||
      (_xs.array() - _p > 0).all())
  {
    ignwarn << "1D linear interpolation: query point lies on one side of all "
      "interpolation points. Cannot interpolate." << std::endl;
    return std::numeric_limits<float>::quiet_NaN();
  }

<<<<<<< HEAD
  // Find closest neighbor
  int nnIdx = _inds[0];
  float minDist = _sqrDists[0];
  for (int i = 0; i < _inds.size(); ++i)
  {
    if (_sqrDists[i] < minDist)
    {
      nnIdx = _inds[i];
      minDist = _sqrDists[i];
    }
  }

  // Dummy: Just return the closest element
  return _arr[nnIdx];


  // TODO trilinear interpolation using the 8 interpolators found
}

/////////////////////////////////////////////////
void ScienceSensorsSystemPrivate::PublishData()
{
  IGN_PROFILE("ScienceSensorsSystemPrivate::PublishData");
  this->cloudPub.Publish(this->PointCloudMsg());
  this->tempPub.Publish(this->tempMsg);
  this->chlorPub.Publish(this->chlorMsg);
  this->salPub.Publish(this->salMsg);
=======
  // Sort points and store the indices
  std::vector<float> xsSorted;
  std::vector<size_t> xsSortedInds;
  for (int i = 0; i < _xs.size(); ++i)
  {
    xsSorted.push_back(_xs(i));
  }
  SortIndices(xsSorted, xsSortedInds);
  // Access sorted indices to get the new sorted array
  for (int i = 0; i < xsSortedInds.size(); ++i)
  {
    xsSorted[i] = _xs(xsSortedInds[i]);
  }

  int ltPSortedIdx{-1};
  int gtPSortedIdx{-1};
  float ltPDist, gtPDist;

  // Get the two closest positions in _xs that _p lies between.
  for (int i = 0; i < xsSorted.size() - 1; ++i)
  {
    // Two consecutive elements in the sorted vector, that the query point lies
    // between, are the closest points to each side of the query point.
    if (xsSorted[i] <= _p && _p <= xsSorted[i+1])
    {
      ltPSortedIdx = i;
      gtPSortedIdx = i + 1;

      ltPDist = _p - xsSorted[i];
      gtPDist = xsSorted[i+1] - _p;

      break;
    }
  }

  // Sanity check
  if (ltPSortedIdx < 0 || ltPSortedIdx >= xsSortedInds.size() ||
      gtPSortedIdx < 0 || gtPSortedIdx >= xsSortedInds.size())
  {
    ignwarn << "1D linear interpolation: cannot find pair of consecutive "
      << "neighbors that query point lies between. Cannot interpolate. "
      << "(This should not happen!)"
      << std::endl;
    if (this->DEBUG_INTERPOLATE)
    {
      igndbg << "Neighbors: " << std::endl << _xs << std::endl;
      igndbg << "Sorted neighbors: " << std::endl;
      for (int i = 0; i < xsSorted.size(); ++i)
        igndbg << xsSorted[i] << std::endl;
      igndbg << "Query point: " << std::endl << _p << std::endl;
    }
    return std::numeric_limits<float>::quiet_NaN();
  }

  // Normalize the distances to ratios between 0 and 1, to use as weights
  float ltPWeight = ltPDist / (gtPDist + ltPDist);
  float gtPWeight = gtPDist / (gtPDist + ltPDist);

  // Retrieve indices of sorted elements in original array
  int ltPIdx = xsSortedInds[ltPSortedIdx];
  int gtPIdx = xsSortedInds[gtPSortedIdx];

  // Sanity check
  if (ltPIdx >= _values.size() || gtPIdx >= _values.size())
  {
    ignwarn << "1D linear interpolation: mapping from sorted index to "
      << "original index resulted in invalid index. Cannot interpolate. "
      << "(This should not happen!)"
      << std::endl;
    return std::numeric_limits<float>::quiet_NaN();
  }
  float result = ltPWeight * _values[ltPIdx] + gtPWeight * _values[gtPIdx];

  if (this->DEBUG_INTERPOLATE)
  {
    igndbg << "ltPWeight: " << ltPWeight << ", gtPWeight: " << gtPWeight
      << std::endl;
    igndbg << "1D linear interpolation of values " << _values[0] << ", "
      << _values[1] << ", " << _values[2] << ", " << _values[3]
      << " resulted in " << result << std::endl;
  }

  return result;
}

/////////////////////////////////////////////////
void ScienceSensorsSystemPrivate::ExtractElements(
  const std::vector<float> &_orig,
  const std::vector<int> &_inds,
  std::vector<float> &_new)
{
  _new.clear();

  for (int i = 0; i < _inds.size(); ++i)
  {
    _new.push_back(_orig[_inds[i]]);
  }
}

/////////////////////////////////////////////////
template<typename T>
void ScienceSensorsSystemPrivate::SortIndices(
  const std::vector<T> &_v,
  std::vector<size_t> &_idx)
{
  // From https://stackoverflow.com/questions/1577475/c-sorting-and-keeping-track-of-indexes

  // Initialize original index locations
  _idx.resize(_v.size());
  std::iota(_idx.begin(), _idx.end(), 0);

  // Sort indexes based on comparing values in v using std::stable_sort instead
  // of std::sort to avoid unnecessary index re-orderings when v contains
  // elements of equal values
  std::stable_sort(_idx.begin(), _idx.end(),
    [&_v](size_t _i1, size_t _i2) {return _v[_i1] < _v[_i2];});
}

/////////////////////////////////////////////////
void ScienceSensorsSystemPrivate::PublishData()
{
  IGN_PROFILE("ScienceSensorsSystemPrivate::PublishData");
  this->tempPub.Publish(this->tempMsg);
  this->chlorPub.Publish(this->chlorMsg);
  this->salPub.Publish(this->salMsg);

  // Publish cloud last. The floatVs are optional, so if the GUI gets the cloud
  // first it will display a monochrome cloud until it receives the floats
  this->cloudPub.Publish(this->PointCloudMsg());
>>>>>>> d3d77b06
}

/////////////////////////////////////////////////
void ScienceSensorsSystem::Configure(
  const ignition::gazebo::Entity &_entity,
  const std::shared_ptr<const sdf::Element> &_sdf,
  ignition::gazebo::EntityComponentManager &_ecm,
  ignition::gazebo::EventManager &_eventMgr)
{
  this->dataPtr->world = ignition::gazebo::World(_entity);

  if (_sdf->HasElement("data_path"))
  {
    this->dataPtr->dataPath = _sdf->Get<std::string>("data_path");
  }

  ignition::common::SystemPaths sysPaths;
  std::string fullPath = sysPaths.FindFile(this->dataPtr->dataPath);
  if (fullPath.empty())
  {
     ignerr << "Data file [" << this->dataPtr->dataPath << "] not found."
            << std::endl;
     return;
  }
  else
  {
    this->dataPtr->dataPath = fullPath;
    ignmsg << "Loading science data from [" << this->dataPtr->dataPath << "]"
           << std::endl;
  }

  // Advertise cloud as a service for requests on-demand, and a topic for updates
  this->dataPtr->cloudPub = this->dataPtr->node.Advertise<
      ignition::msgs::PointCloudPacked>(this->dataPtr->cloudTopic);

  this->dataPtr->node.Advertise(this->dataPtr->cloudTopic,
      &ScienceSensorsSystemPrivate::PointCloudService, this->dataPtr.get());

  // Advertise science data, also as service and topics
  std::string temperatureTopic{"/temperature"};
  this->dataPtr->tempPub = this->dataPtr->node.Advertise<
      ignition::msgs::Float_V>(temperatureTopic);
  this->dataPtr->node.Advertise(temperatureTopic,
      &ScienceSensorsSystemPrivate::TemperatureService, this->dataPtr.get());

  std::string chlorophyllTopic{"/chloropyll"};
  this->dataPtr->chlorPub = this->dataPtr->node.Advertise<
      ignition::msgs::Float_V>(chlorophyllTopic);
  this->dataPtr->node.Advertise(chlorophyllTopic,
      &ScienceSensorsSystemPrivate::ChlorophyllService, this->dataPtr.get());

  std::string salinityTopic{"/salinity"};
  this->dataPtr->salPub = this->dataPtr->node.Advertise<
      ignition::msgs::Float_V>(salinityTopic);
  this->dataPtr->node.Advertise(salinityTopic,
      &ScienceSensorsSystemPrivate::SalinityService, this->dataPtr.get());
}

/////////////////////////////////////////////////
void ScienceSensorsSystem::PreUpdate(
  const ignition::gazebo::UpdateInfo &,
  ignition::gazebo::EntityComponentManager &_ecm)
{
  _ecm.EachNew<ignition::gazebo::components::CustomSensor,
               ignition::gazebo::components::ParentEntity>(
    [&](const ignition::gazebo::Entity &_entity,
        const ignition::gazebo::components::CustomSensor *_custom,
        const ignition::gazebo::components::ParentEntity *_parent)->bool
      {
        createSensor<SalinitySensor>(this, _ecm, _entity, _custom, _parent);
        createSensor<TemperatureSensor>(this, _ecm, _entity, _custom, _parent);
        createSensor<ChlorophyllSensor>(this, _ecm, _entity, _custom, _parent);
        createSensor<CurrentSensor>(this, _ecm, _entity, _custom, _parent);
        return true;
      });
}

/////////////////////////////////////////////////
void ScienceSensorsSystem::PostUpdate(const ignition::gazebo::UpdateInfo &_info,
  const ignition::gazebo::EntityComponentManager &_ecm)
{
  IGN_PROFILE_THREAD_NAME("ScienceSensorsSystem PostUpdate");
  IGN_PROFILE("ScienceSensorsSystem::PostUpdate");

  this->RemoveSensorEntities(_ecm);

  if (_info.paused)
    return;

  // Delay reading data and generating octrees until spherical coordinates are
  // received.
  if (!this->dataPtr->sphericalCoordinatesInitialized)
  {
    if (this->dataPtr->world.SphericalCoordinates(_ecm))
    {
      this->dataPtr->sphericalCoordinatesInitialized = true;

      this->dataPtr->ReadData(_ecm);
      this->dataPtr->GenerateOctrees();
    }
    else
    {
      // TODO(chapulina) Throttle if it becomes spammy
      ignwarn << "Science sensor data won't be published because spherical "
              << "coordinates are unknown." << std::endl;
      return;
    }
  }

  double simTimeSeconds = std::chrono::duration_cast<std::chrono::seconds>(
    _info.simTime).count();

  // Update time index
  if (this->dataPtr->multipleTimeSlices)
  {
    // Only update if sim time exceeds the elapsed timestamp in data
    if (!this->dataPtr->timestamps.empty() &&
      simTimeSeconds >= this->dataPtr->timestamps[this->dataPtr->timeIdx])
    {
      // Increment for next point in time
      this->dataPtr->timeIdx++;

      // Publish science data at the next timestamp
      this->dataPtr->PublishData();
    }
  }

  // Publish every n iters so that VisualizePointCloud plugin gets it.
  // Otherwise the initial publication in Configure() is not enough.
  if (this->dataPtr->repeatPubTimes % 10000 == 0)
  {
    this->dataPtr->PublishData();
    // Reset
    this->dataPtr->repeatPubTimes = 1;
  }
  else
  {
    this->dataPtr->repeatPubTimes++;
  }

<<<<<<< HEAD
  // Get a sensor's pose, search in the octree for the closest neighbors,
  // and interpolate to get approximate data at this sensor pose.
=======
  // Whether interpolation is needed
  bool reinterpolate = false;

  // Sensor position to interpolate for
  ignition::math::Vector3d sensorPosENU;

  // Indices and distances of neighboring points to sensor position
  std::vector<int> spatialIdx;
  std::vector<float> spatialSqrDist;

  // Positions of neighbors to use in interpolation
  std::vector<pcl::PointXYZ> interpolatorXYZs;

  // Get a sensor's position, search in the octree for the closest neighbors.
>>>>>>> d3d77b06
  // Only need to done for one sensor. All sensors are on the robot, doesn't
  // make a big difference to data location.
  for (auto &[entity, sensor] : this->entitySensorMap)
  {
    // Sensor pose in ENU, used to search for data by spatial coordinates
    sensorPosENU = ignition::gazebo::worldPose(entity, _ecm).Pos();
    pcl::PointXYZ searchPoint(
        sensorPosENU.X(),
        sensorPosENU.Y(),
        sensorPosENU.Z());

    // Visualization never shows up when interpolation is always called.
    // Quick fix: Don't need to interpolate EVERY PostUpdate(). That's overkill.
    // Only need to do it after robot has moved a distance from when we did
    // the previous interpolation
<<<<<<< HEAD
=======
    // TODO Replace with something relating to the closest data point.
    // Potentially lastSensorPosENU as well as lastSensorPosDataProximity.
    // Or use spatialRes computed on the data.
>>>>>>> d3d77b06
    if (sensorPosENU.Distance(this->dataPtr->lastSensorPosENU) <
      this->dataPtr->INTERPOLATE_DIST_THRESH)
    {
      break;
    }
<<<<<<< HEAD

    igndbg << "Searching around sensor Cartesian location "
      << searchPoint.x << ", "
      << searchPoint.y << ", "
      << searchPoint.z << std::endl;
=======
>>>>>>> d3d77b06

    if (this->dataPtr->DEBUG_INTERPOLATE)
    {
      igndbg << "Searching around sensor Cartesian location "
        << std::round(searchPoint.x * 1000.0) / 1000.0 << ", "
        << std::round(searchPoint.y * 1000.0) / 1000.0 << ", "
        << std::round(searchPoint.z * 1000.0) / 1000.0 << std::endl;
    }

    // If there are any nodes in the octree, search in octree to find spatial
    // index of science data
    if (this->dataPtr->spatialOctrees[this->dataPtr->timeIdx]->getLeafCount()
      > 0)
    {
      IGN_PROFILE("ScienceSensorsSystem::PostUpdate nearestKSearch");

      // kNN search (alternatives are voxel search and radius search. kNN
      // search is good for variable resolution when the distance to the next
      // neighbor is unknown).
<<<<<<< HEAD
      // Search for the 1 closest neighbor
      if (this->dataPtr->spatialOctrees[this->dataPtr->timeIdx]
        ->nearestKSearch(searchPoint, 1, spatialIdx, spatialSqrDist) <= 0)
      {
        ignwarn << "No data found near sensor location " << sensorPosENU
=======
      // Find 4 nearest neighbors for barycentric interpolation
      if (this->dataPtr->spatialOctrees[this->dataPtr->timeIdx]
        ->nearestKSearch(searchPoint, 4, spatialIdx, spatialSqrDist) <= 0)
      {
        ignwarn << "Not enough data found near sensor location " << sensorPosENU
>>>>>>> d3d77b06
          << std::endl;
        continue;
      }
      // Debug output
      else if (this->dataPtr->DEBUG_INTERPOLATE)
      {
        for (std::size_t i = 0; i < spatialIdx.size(); i++)
        {
          // Index the point cloud at the current time slice
          pcl::PointXYZ nbrPt = this->dataPtr->timeSpaceCoords[
            this->dataPtr->timeIdx]->at(spatialIdx[i]);

          igndbg << "Neighbor at ("
            << std::round(nbrPt.x * 1000) / 1000.0 << ", "
            << std::round(nbrPt.y * 1000) / 1000.0 << ", "
            << std::round(nbrPt.z * 1000) / 1000.0
            << "), squared distance " << spatialSqrDist[i]
            << " m" << std::endl;
        }
      }
      reinterpolate = true;

      // Get neighbor XYZs to pass to interpolation
      for (int i = 0; i < spatialIdx.size(); ++i)
      {
        interpolatorXYZs.push_back(this->dataPtr->timeSpaceCoords[
          this->dataPtr->timeIdx]->at(spatialIdx[i]));
      }

<<<<<<< HEAD
      // Find 2 sets of 4 nearest neighbors, each set on a different z slice,
      // to use as inputs for trilinear interpolation
      std::vector<pcl::PointXYZ> interpolatorsSlice1, interpolatorsSlice2;
      this->dataPtr->FindInterpolators(searchPoint, spatialIdx,
        spatialSqrDist, interpolatorsSlice1, interpolatorsSlice2);
      if (interpolatorsSlice1.size() < 4 || interpolatorsSlice2.size() < 4)
      {
        ignwarn << "Could not find interpolators near sensor location "
          << sensorPosENU << std::endl;
        continue;
      }

      // TODO
      // Pass 2 sets of 4 points to InterpolateData().
      // Rewrite InterpolateData() to do trilinear interpolation.

      // For the correct sensor, grab closest neighbors and interpolate
      // TODO InterpolateData() doesn't need to be called on every sensor
      // separately. It can just be called once each loop, i.e. assume
      // a location has all types of measurements? These sensors are all on
      // the robot, it's not like they're in vastly different locations!!
=======
      // Update last update position to the current position
      this->dataPtr->lastSensorPosENU = sensorPosENU;
    }

    // Only need to find position ONCE for the entire robot. Don't need to
    // repeat for every sensor.
    break;
  }

  // Convert to Eigen to pass to interpolation
  Eigen::Vector3f sensorPosENUEigen;
  sensorPosENUEigen << sensorPosENU.X(), sensorPosENU.Y(), sensorPosENU.Z();

  Eigen::MatrixXf interpolatorXYZsMat;
  this->dataPtr->PclVectorToEigen(interpolatorXYZs, interpolatorXYZsMat);

  // For each sensor, interpolate using existing data at neighboring positions,
  // to generate data for that sensor.
  for (auto &[entity, sensor] : this->entitySensorMap)
  {
    if (reinterpolate)
    {
      // Input values to barycentric interpolation
      std::vector<float> interpolationValues;

      // For the correct sensor, interpolate using nearby locations with data
>>>>>>> d3d77b06
      if (auto casted = std::dynamic_pointer_cast<SalinitySensor>(sensor))
      {
        if (this->dataPtr->DEBUG_INTERPOLATE)
          igndbg << "Interpolating salinity" << std::endl;
        this->dataPtr->ExtractElements(
          this->dataPtr->salinityArr[this->dataPtr->timeIdx], spatialIdx,
          interpolationValues);
        float sal = this->dataPtr->BarycentricInterpolate(
          sensorPosENUEigen, interpolatorXYZsMat, interpolationValues);
        casted->SetData(sal);
      }
      else if (auto casted = std::dynamic_pointer_cast<TemperatureSensor>(
        sensor))
      {
        if (this->dataPtr->DEBUG_INTERPOLATE)
          igndbg << "Interpolating temperature" << std::endl;
        this->dataPtr->ExtractElements(
          this->dataPtr->temperatureArr[this->dataPtr->timeIdx], spatialIdx,
          interpolationValues);
        float temp = this->dataPtr->BarycentricInterpolate(
          sensorPosENUEigen, interpolatorXYZsMat, interpolationValues);

        ignition::math::Temperature tempC;
        tempC.SetCelsius(temp);
        casted->SetData(tempC);
      }
      else if (auto casted = std::dynamic_pointer_cast<ChlorophyllSensor>(
        sensor))
      {
        if (this->dataPtr->DEBUG_INTERPOLATE)
          igndbg << "Interpolating chlorophyll" << std::endl;
        this->dataPtr->ExtractElements(
          this->dataPtr->chlorophyllArr[this->dataPtr->timeIdx], spatialIdx,
          interpolationValues);
        float chlor = this->dataPtr->BarycentricInterpolate(
          sensorPosENUEigen, interpolatorXYZsMat, interpolationValues);
        casted->SetData(chlor);
      }
      else if (auto casted = std::dynamic_pointer_cast<CurrentSensor>(
        sensor))
      {
        if (this->dataPtr->DEBUG_INTERPOLATE)
          igndbg << "Interpolating E and N currents" << std::endl;
        this->dataPtr->ExtractElements(
          this->dataPtr->eastCurrentArr[this->dataPtr->timeIdx], spatialIdx,
          interpolationValues);
        float eCurr = this->dataPtr->BarycentricInterpolate(
          sensorPosENUEigen, interpolatorXYZsMat, interpolationValues);

        // Reset before reuse
        interpolationValues.clear();

        this->dataPtr->ExtractElements(
          this->dataPtr->northCurrentArr[this->dataPtr->timeIdx], spatialIdx,
          interpolationValues);
        float nCurr = this->dataPtr->BarycentricInterpolate(
          sensorPosENUEigen, interpolatorXYZsMat, interpolationValues);

        auto curr = ignition::math::Vector3d(eCurr, nCurr, 0.0);
        casted->SetData(curr);
      }
      else
      {
        ignerr << "Unsupported sensor type, failed to set data" << std::endl;
      }
    }

<<<<<<< HEAD
    // Update last update position to the current position
    this->dataPtr->lastSensorPosENU = sensorPosENU;

    // Only need to find position ONCE for the entire robot. Don't need to
    // repeat for every sensor.
    break;
  }

  // Update all the sensors
  for (auto &[entity, sensor] : this->entitySensorMap)
  {
=======
    // Update all the sensors
>>>>>>> d3d77b06
    sensor->Update(_info.simTime, false);
  }
}

//////////////////////////////////////////////////
void ScienceSensorsSystem::RemoveSensorEntities(
    const ignition::gazebo::EntityComponentManager &_ecm)
{
  IGN_PROFILE("ScienceSensorsSystem::RemoveSensorEntities");

  _ecm.EachRemoved<ignition::gazebo::components::CustomSensor>(
    [&](const ignition::gazebo::Entity &_entity,
        const ignition::gazebo::components::CustomSensor *)->bool
      {
        auto sensorId = this->entitySensorMap.find(_entity);
        if (sensorId == this->entitySensorMap.end())
        {
          ignerr << "Internal error, missing sensor for entity ["
                 << _entity << "]" << std::endl;
          return true;
        }

        this->entitySensorMap.erase(sensorId);

        igndbg << "Removed sensor entity [" << _entity << "]" << std::endl;

        return true;
      });
}

//////////////////////////////////////////////////
bool ScienceSensorsSystemPrivate::PointCloudService(
    ignition::msgs::PointCloudPacked &_res)
{
  _res = this->PointCloudMsg();
  return true;
}

//////////////////////////////////////////////////
bool ScienceSensorsSystemPrivate::TemperatureService(
    ignition::msgs::Float_V &_res)
{
  _res = this->tempMsg;
  return true;
}

//////////////////////////////////////////////////
bool ScienceSensorsSystemPrivate::ChlorophyllService(
    ignition::msgs::Float_V &_res)
{
  _res = this->chlorMsg;
  return true;
}

//////////////////////////////////////////////////
bool ScienceSensorsSystemPrivate::SalinityService(
    ignition::msgs::Float_V &_res)
{
  _res = this->salMsg;
  return true;
}

//////////////////////////////////////////////////
ignition::msgs::PointCloudPacked ScienceSensorsSystemPrivate::PointCloudMsg()
{
  IGN_PROFILE("ScienceSensorsSystemPrivate::PointCloudMsg");

  ignition::msgs::PointCloudPacked msg;

  if (this->timeIdx < 0 || this->timeIdx >= this->timestamps.size())
  {
    ignerr << "Invalid time index [" << this->timeIdx << "]."
           << std::endl;
    return msg;
  }

  ignition::msgs::InitPointCloudPacked(msg, "world", true,
    {
      {"xyz", ignition::msgs::PointCloudPacked::Field::FLOAT32},
    });

  msg.mutable_header()->mutable_stamp()->set_sec(this->timestamps[this->timeIdx]);

  pcl::PCLPointCloud2 pclPC2;
  pcl::toPCLPointCloud2(*this->timeSpaceCoords[this->timeIdx].get(), pclPC2);

  msg.set_height(pclPC2.height);
  msg.set_width(pclPC2.width);
  msg.set_is_bigendian(pclPC2.is_bigendian);
  msg.set_point_step(pclPC2.point_step);
  msg.set_row_step(pclPC2.row_step);
  msg.set_is_dense(pclPC2.is_dense);

  msg.mutable_data()->resize(pclPC2.data.size());
  memcpy(msg.mutable_data()->data(), pclPC2.data.data(), pclPC2.data.size());

  // Populate float arrays for actual science data
  *this->tempMsg.mutable_data() = {temperatureArr[this->timeIdx].begin(),
    temperatureArr[this->timeIdx].end()};
  *this->chlorMsg.mutable_data() = {chlorophyllArr[this->timeIdx].begin(),
    chlorophyllArr[this->timeIdx].end()};
  *this->salMsg.mutable_data() = {salinityArr[this->timeIdx].begin(),
    salinityArr[this->timeIdx].end()};

  return msg;
}

IGNITION_ADD_PLUGIN(
  tethys::ScienceSensorsSystem,
  ignition::gazebo::System,
  tethys::ScienceSensorsSystem::ISystemConfigure,
  tethys::ScienceSensorsSystem::ISystemPreUpdate,
  tethys::ScienceSensorsSystem::ISystemPostUpdate)

IGNITION_ADD_PLUGIN_ALIAS(tethys::ScienceSensorsSystem,
    "tethys::ScienceSensorsSystem")<|MERGE_RESOLUTION|>--- conflicted
+++ resolved
@@ -33,10 +33,7 @@
 #include <ignition/transport/Node.hh>
 
 #include <pcl/conversions.h>
-<<<<<<< HEAD
 #include <pcl/filters/passthrough.h>
-=======
->>>>>>> d3d77b06
 #include <pcl/PCLPointCloud2.h>
 #include <pcl/point_cloud.h>
 #include <pcl/octree/octree_search.h>
@@ -57,7 +54,31 @@
   /// \brief Generate octree from spatial data, for searching
   public: void GenerateOctrees();
 
-<<<<<<< HEAD
+  /// \brief Interpolate among existing science data to output an estimated
+  /// reading at the current sensor location.
+  /// \param[in] _p Position to interpolate for
+  /// \param[in] _xyzs XYZ coordinates of existing data locations
+  /// \param[in] _values Data values at the locations
+  /// \return Interpolated value, or quiet NaN if inputs invalid.
+  public: float InterpolateData(
+    const Eigen::Vector3f &_p,
+    const Eigen::MatrixXf &_xyzs,
+    const std::vector<float> &_values);
+
+  /// \brief True to use trilinear interpolation, false to use barycentric
+  /// interpolation
+  public: bool useTrilinear = true;
+
+  /// \brief Convert a vector of PCL points to an Eigen::Matrix.
+  /// \param[in] _vec Source vector
+  /// \param[out] _mat Result matrix
+  public: void PclVectorToEigen(
+    const std::vector<pcl::PointXYZ> &_vec,
+    Eigen::MatrixXf &_mat);
+
+  //////////////////////////////////
+  // Trilinear interpolation
+
   /// \brief Comparison function for std::set_difference().
   /// Comparison between points is arbitrary. This function is only used for
   /// set operations, not for literal sorting.
@@ -73,7 +94,7 @@
   /// \param[out] _interpolators1 XYZ points on a z slice to interpolate among
   /// \param[out] _interpolators2 XYZ points on a second z slice to interpolate
   /// among
-  public: void FindInterpolators(
+  public: void FindTrilinearInterpolators(
     pcl::PointXYZ &_pt,
     std::vector<int> &_inds,
     std::vector<float> &_sqrDists,
@@ -112,22 +133,20 @@
     std::vector<pcl::PointXYZ> &_nbrs,
     int _k=4);
 
-  /// \brief Interpolate floating point data based on distance
-  /// \param[in] _arr Array of data from which to find elements to interpolate
-  /// \param[in] _inds Indices in _arr
-  /// \param[in] _sqrDists Distances of elements in _arr
+  /// \brief Trilinear interpolation for a point inside a prism, given 8
+  /// verticies of the prism. Suitable for data laid out in a rectangular grid.
+  /// Otherwise, use a different interpolation method, e.g. barycentric.
+  /// \param[in] _p Position to interpolate for
+  /// \param[in] _xyzs XYZ coordinates of 8 vertices of a prism
+  /// \param[in] _values Data values at the 8 vertices
   /// \return Interpolated value, or quiet NaN if inputs invalid.
-  public: float InterpolateData(
-    std::vector<float> _arr,
-    std::vector<int> &_inds,
-    std::vector<float> &_sqrDists);
-=======
-  /// \brief Convert a vector of PCL points to an Eigen::Matrix.
-  /// \param[in] _vec Source vector
-  /// \param[out] _mat Result matrix
-  public: void PclVectorToEigen(
-    const std::vector<pcl::PointXYZ> &_vec,
-    Eigen::MatrixXf &_mat);
+  public: float TrilinearInterpolate(
+    const Eigen::Vector3f &_p,
+    const Eigen::MatrixXf &_xyzs,
+    const std::vector<float> &_values);
+
+  //////////////////////////////////
+  // Barycentric interpolation
 
   /// \brief Barycentric interpolation in 3D, given 4 points on any arbitrary
   /// tetrahedra.
@@ -181,7 +200,6 @@
   void SortIndices(
       const std::vector<T> &_v,
       std::vector<size_t> &_idx);
->>>>>>> d3d77b06
 
   //////////////////////////////
   // Functions for communication
@@ -261,10 +279,6 @@
 
   /// \brief Distance robot needs to move before another data interpolation
   /// (based on sensor location) takes place.
-<<<<<<< HEAD
-  public: const float INTERPOLATE_DIST_THRESH = 5.0;
-
-=======
   /// TODO: Compute resolution from data. See where this constant is used.
   public: const float INTERPOLATE_DIST_THRESH = 5.0;
 
@@ -272,7 +286,6 @@
   /// interpolation is stable.
   public: const bool DEBUG_INTERPOLATE = false;
 
->>>>>>> d3d77b06
   ///////////////////////////////
   // Variables for coordinate system
 
@@ -306,12 +319,9 @@
 
   /// \brief Resolution of spatial coordinates in meters in octree, for data
   /// search.
-<<<<<<< HEAD
-=======
   /// TODO Compute resolution from data. Take into account that data often have
   /// variable resolution, so maybe take minimum distance between points in the
   /// point cloud.
->>>>>>> d3d77b06
   public: float spatialRes = 0.1f;
 
   /// \brief Octree for data search based on spatial location of sensor. One
@@ -373,29 +383,6 @@
 
   /// \brief Publish a few more times for visualization plugin to get them
   public: int repeatPubTimes = 1;
-<<<<<<< HEAD
-
-  //////////////////////////////
-  // Constants for visualization
-
-  // TODO This is a workaround pending upstream Ignition orbit tool improvements
-  // \brief Scale down in order to see in view
-  // For 2003080103_mb_l3_las_1x1km.csv
-  //public: const float MINIATURE_SCALE = 0.01;
-  // For 2003080103_mb_l3_las.csv
-  public: const float MINIATURE_SCALE = 0.0001;
-  // For simple_test.csv
-  //public: const float MINIATURE_SCALE = 1.0;
-
-  // TODO This is a workaround pending upstream Marker performance improvements.
-  // \brief Performance trick. Skip depths below this z, so have memory to
-  // visualize higher layers at higher resolution.
-  // This is only for visualization, so that MAX_PTS_VIS can calculate close
-  // to the actual number of points visualized.
-  // Sensors shouldn't use this.
-  public: const float SKIP_Z_BELOW = -20;
-=======
->>>>>>> d3d77b06
 };
 
 /////////////////////////////////////////////////
@@ -644,7 +631,6 @@
 
         // Gather spatial coordinates, 3 fields in the line, into point cloud
         // for indexing this time slice of data.
-        // Flip sign of z, because positive depth is negative z.
         this->timeSpaceCoords[lineTimeIdx]->push_back(
           pcl::PointXYZ(cart.X(), cart.Y(), cart.Z()));
 
@@ -695,7 +681,36 @@
 }
 
 /////////////////////////////////////////////////
-<<<<<<< HEAD
+float ScienceSensorsSystemPrivate::InterpolateData(
+  const Eigen::Vector3f &_p,
+  const Eigen::MatrixXf &_xyzs,
+  const std::vector<float> &_values)
+{
+  if (this->useTrilinear)
+  {
+    return this->TrilinearInterpolate(_p, _xyzs, _values);
+  }
+  else
+  {
+    return this->BarycentricInterpolate(_p, _xyzs, _values);
+  }
+}
+
+/////////////////////////////////////////////////
+void ScienceSensorsSystemPrivate::PclVectorToEigen(
+  const std::vector<pcl::PointXYZ> &_vec,
+  Eigen::MatrixXf &_mat)
+{
+  _mat = Eigen::MatrixXf(_vec.size(), 3);
+
+  // Convert to Eigen::Matrix. One point per row
+  for (int r = 0; r < _vec.size(); ++r)
+  {
+    _mat.row(r) << _vec.at(r).x, _vec.at(r).y, _vec.at(r).z;
+  }
+}
+
+/////////////////////////////////////////////////
 bool ScienceSensorsSystemPrivate::comparePclPoints(
   const pcl::PointXYZ &a,
   const pcl::PointXYZ &b)
@@ -706,7 +721,7 @@
 }
 
 /////////////////////////////////////////////////
-void ScienceSensorsSystemPrivate::FindInterpolators(
+void ScienceSensorsSystemPrivate::FindTrilinearInterpolators(
   pcl::PointXYZ &_pt,
   std::vector<int> &_inds,
   std::vector<float> &_sqrDists,
@@ -901,23 +916,41 @@
   }
 }
 
-/////////////////////////////////////////////////
-float ScienceSensorsSystemPrivate::InterpolateData(
-  std::vector<float> _arr,
-  std::vector<int> &_inds,
-  std::vector<float> &_sqrDists)
-=======
-void ScienceSensorsSystemPrivate::PclVectorToEigen(
-  const std::vector<pcl::PointXYZ> &_vec,
-  Eigen::MatrixXf &_mat)
-{
-  _mat = Eigen::MatrixXf(_vec.size(), 3);
-
-  // Convert to Eigen::Matrix. One point per row
-  for (int r = 0; r < _vec.size(); ++r)
-  {
-    _mat.row(r) << _vec.at(r).x, _vec.at(r).y, _vec.at(r).z;
-  }
+
+/////////////////////////////////////////////////
+float ScienceSensorsSystemPrivate::TrilinearInterpolate(
+  const Eigen::Vector3f &_p,
+  const Eigen::MatrixXf &_xyzs,
+  const std::vector<float> &_values)
+{
+  IGN_PROFILE("ScienceSensorsSystemPrivate::TrilinearInterpolate");
+
+  // Sanity check: Must have 8 points, 4 above, 4 below.
+  if (_xyzs.rows() != 8)
+  {
+    ignerr << "Size of interpolators invalid (" << _xyzs.size() << "). "
+      << "Need 8 points in a rectangular prism. "
+      << "Cannot perform trilinear interpolation." << std::endl;
+    return std::numeric_limits<float>::quiet_NaN();
+  }
+
+  // Find closest neighbor
+  Eigen::MatrixXf::Index minR, minC;
+
+  // 3 x n
+  Eigen::MatrixXf diff = _xyzs.transpose().colwise() - _p;
+  igndbg << "diff: " << std::endl << diff << std::endl;
+
+  Eigen::VectorXf dists = diff.colwise().norm();
+  igndbg << "dists: " << std::endl << dists << std::endl;
+  float minDist = dists.minCoeff(&minC);
+  igndbg << "minI: " << minC << std::endl;
+
+  // Dummy: Just return the closest element
+  return _values[minC];
+
+
+  // TODO trilinear interpolation using the 8 interpolators found
 }
 
 /////////////////////////////////////////////////
@@ -925,7 +958,6 @@
   const Eigen::Vector3f &_p,
   const Eigen::MatrixXf &_xyzs,
   const std::vector<float> &_values)
->>>>>>> d3d77b06
 {
   // Implemented from https://en.wikipedia.org/wiki/Barycentric_coordinate_system#Barycentric_coordinates_on_tetrahedra
 
@@ -959,18 +991,6 @@
     }
   }
 
-<<<<<<< HEAD
-  // Sanity checks
-  if (_inds.size() == 0 || _sqrDists.size() == 0)
-  {
-    ignwarn << "InterpolateData(): Invalid neighbors aray size ("
-            << _inds.size() << " and " << _sqrDists.size()
-            << "). No neighbors to use for interpolation. Returning NaN."
-            << std::endl;
-    return std::numeric_limits<float>::quiet_NaN();
-  }
-  if (_inds.size() != _sqrDists.size())
-=======
   // If exactly 1 row of T is all zeros, then the points are in a 2D plane.
   // 2D. Interpolate on a plane. Otherwise T inverse will result in nans.
   if (zeroRowCount == 1)
@@ -1018,7 +1038,6 @@
   }
   // T is entirely zero. Then all points are at the same point. Take any value.
   else if (zeroRowCount == 3)
->>>>>>> d3d77b06
   {
     if (this->DEBUG_INTERPOLATE)
       igndbg << "4 points are at the exact same point. Arbitrarily selecting "
@@ -1188,35 +1207,6 @@
     return std::numeric_limits<float>::quiet_NaN();
   }
 
-<<<<<<< HEAD
-  // Find closest neighbor
-  int nnIdx = _inds[0];
-  float minDist = _sqrDists[0];
-  for (int i = 0; i < _inds.size(); ++i)
-  {
-    if (_sqrDists[i] < minDist)
-    {
-      nnIdx = _inds[i];
-      minDist = _sqrDists[i];
-    }
-  }
-
-  // Dummy: Just return the closest element
-  return _arr[nnIdx];
-
-
-  // TODO trilinear interpolation using the 8 interpolators found
-}
-
-/////////////////////////////////////////////////
-void ScienceSensorsSystemPrivate::PublishData()
-{
-  IGN_PROFILE("ScienceSensorsSystemPrivate::PublishData");
-  this->cloudPub.Publish(this->PointCloudMsg());
-  this->tempPub.Publish(this->tempMsg);
-  this->chlorPub.Publish(this->chlorMsg);
-  this->salPub.Publish(this->salMsg);
-=======
   // Sort points and store the indices
   std::vector<float> xsSorted;
   std::vector<size_t> xsSortedInds;
@@ -1346,7 +1336,6 @@
   // Publish cloud last. The floatVs are optional, so if the GUI gets the cloud
   // first it will display a monochrome cloud until it receives the floats
   this->cloudPub.Publish(this->PointCloudMsg());
->>>>>>> d3d77b06
 }
 
 /////////////////////////////////////////////////
@@ -1487,15 +1476,19 @@
     this->dataPtr->repeatPubTimes++;
   }
 
-<<<<<<< HEAD
-  // Get a sensor's pose, search in the octree for the closest neighbors,
-  // and interpolate to get approximate data at this sensor pose.
-=======
   // Whether interpolation is needed
   bool reinterpolate = false;
 
   // Sensor position to interpolate for
   ignition::math::Vector3d sensorPosENU;
+
+  // Barycentric interpolation searches 4 neighbors directly
+  int initK = 4;
+  // Trilinear interpolation starts by searching for 1 neighbor
+  if (this->dataPtr->useTrilinear)
+  {
+    initK = 1;
+  }
 
   // Indices and distances of neighboring points to sensor position
   std::vector<int> spatialIdx;
@@ -1505,7 +1498,6 @@
   std::vector<pcl::PointXYZ> interpolatorXYZs;
 
   // Get a sensor's position, search in the octree for the closest neighbors.
->>>>>>> d3d77b06
   // Only need to done for one sensor. All sensors are on the robot, doesn't
   // make a big difference to data location.
   for (auto &[entity, sensor] : this->entitySensorMap)
@@ -1521,25 +1513,14 @@
     // Quick fix: Don't need to interpolate EVERY PostUpdate(). That's overkill.
     // Only need to do it after robot has moved a distance from when we did
     // the previous interpolation
-<<<<<<< HEAD
-=======
     // TODO Replace with something relating to the closest data point.
     // Potentially lastSensorPosENU as well as lastSensorPosDataProximity.
     // Or use spatialRes computed on the data.
->>>>>>> d3d77b06
     if (sensorPosENU.Distance(this->dataPtr->lastSensorPosENU) <
       this->dataPtr->INTERPOLATE_DIST_THRESH)
     {
       break;
     }
-<<<<<<< HEAD
-
-    igndbg << "Searching around sensor Cartesian location "
-      << searchPoint.x << ", "
-      << searchPoint.y << ", "
-      << searchPoint.z << std::endl;
-=======
->>>>>>> d3d77b06
 
     if (this->dataPtr->DEBUG_INTERPOLATE)
     {
@@ -1559,19 +1540,11 @@
       // kNN search (alternatives are voxel search and radius search. kNN
       // search is good for variable resolution when the distance to the next
       // neighbor is unknown).
-<<<<<<< HEAD
-      // Search for the 1 closest neighbor
+      // Search for nearest neighbors
       if (this->dataPtr->spatialOctrees[this->dataPtr->timeIdx]
-        ->nearestKSearch(searchPoint, 1, spatialIdx, spatialSqrDist) <= 0)
-      {
-        ignwarn << "No data found near sensor location " << sensorPosENU
-=======
-      // Find 4 nearest neighbors for barycentric interpolation
-      if (this->dataPtr->spatialOctrees[this->dataPtr->timeIdx]
-        ->nearestKSearch(searchPoint, 4, spatialIdx, spatialSqrDist) <= 0)
+        ->nearestKSearch(searchPoint, initK, spatialIdx, spatialSqrDist) <= 0)
       {
         ignwarn << "Not enough data found near sensor location " << sensorPosENU
->>>>>>> d3d77b06
           << std::endl;
         continue;
       }
@@ -1594,36 +1567,49 @@
       }
       reinterpolate = true;
 
-      // Get neighbor XYZs to pass to interpolation
-      for (int i = 0; i < spatialIdx.size(); ++i)
-      {
-        interpolatorXYZs.push_back(this->dataPtr->timeSpaceCoords[
-          this->dataPtr->timeIdx]->at(spatialIdx[i]));
-      }
-
-<<<<<<< HEAD
-      // Find 2 sets of 4 nearest neighbors, each set on a different z slice,
-      // to use as inputs for trilinear interpolation
-      std::vector<pcl::PointXYZ> interpolatorsSlice1, interpolatorsSlice2;
-      this->dataPtr->FindInterpolators(searchPoint, spatialIdx,
-        spatialSqrDist, interpolatorsSlice1, interpolatorsSlice2);
-      if (interpolatorsSlice1.size() < 4 || interpolatorsSlice2.size() < 4)
-      {
-        ignwarn << "Could not find interpolators near sensor location "
-          << sensorPosENU << std::endl;
-        continue;
-      }
-
-      // TODO
-      // Pass 2 sets of 4 points to InterpolateData().
-      // Rewrite InterpolateData() to do trilinear interpolation.
-
-      // For the correct sensor, grab closest neighbors and interpolate
-      // TODO InterpolateData() doesn't need to be called on every sensor
-      // separately. It can just be called once each loop, i.e. assume
-      // a location has all types of measurements? These sensors are all on
-      // the robot, it's not like they're in vastly different locations!!
-=======
+      // TODO: refactor so that this if-stmt is replaced with one call. Use the
+      // Boolean in that new function.
+      if (this->dataPtr->useTrilinear)
+      {
+        // Find 2 sets of 4 nearest neighbors, each set on a different z slice,
+        // to use as inputs for trilinear interpolation
+        std::vector<pcl::PointXYZ> interpolatorsSlice1, interpolatorsSlice2;
+        this->dataPtr->FindTrilinearInterpolators(searchPoint, spatialIdx,
+          spatialSqrDist, interpolatorsSlice1, interpolatorsSlice2);
+        if (interpolatorsSlice1.size() < 4 || interpolatorsSlice2.size() < 4)
+        {
+          ignwarn << "Could not find trilinear interpolators near sensor location "
+            << sensorPosENU << std::endl;
+          continue;
+        }
+
+        // Concatenate the 2 sets of 4 points into a vector of 8 points
+        interpolatorXYZs.reserve(interpolatorsSlice1.size() +
+          interpolatorsSlice2.size());
+        interpolatorXYZs.insert(interpolatorXYZs.end(),
+          interpolatorsSlice1.begin(), interpolatorsSlice1.end());
+        interpolatorXYZs.insert(interpolatorXYZs.end(),
+          interpolatorsSlice2.begin(), interpolatorsSlice2.end());
+
+        // FIXME in FindTrilinearInterpolators():
+        // When call TrilinearInterpolate():
+        // Find 1D indices of the data values d000-d111!!! Manually keep track
+        // of indices of the 4 points in the 2nd z slice (interpolatorsSlice2),
+        // which are scrambled up after the 1st z slice is removed from cloud!
+
+        // FIXME: 4 neighbors found are not on a rectangle! That voids assumption
+        // of trilinear interpolation. Cannot perform valid interpolation.
+      }
+      else
+      {
+        // Get neighbor XYZs to pass to interpolation
+        for (int i = 0; i < spatialIdx.size(); ++i)
+        {
+          interpolatorXYZs.push_back(this->dataPtr->timeSpaceCoords[
+            this->dataPtr->timeIdx]->at(spatialIdx[i]));
+        }
+      }
+
       // Update last update position to the current position
       this->dataPtr->lastSensorPosENU = sensorPosENU;
     }
@@ -1646,11 +1632,10 @@
   {
     if (reinterpolate)
     {
-      // Input values to barycentric interpolation
+      // Input values to interpolation
       std::vector<float> interpolationValues;
 
       // For the correct sensor, interpolate using nearby locations with data
->>>>>>> d3d77b06
       if (auto casted = std::dynamic_pointer_cast<SalinitySensor>(sensor))
       {
         if (this->dataPtr->DEBUG_INTERPOLATE)
@@ -1658,7 +1643,7 @@
         this->dataPtr->ExtractElements(
           this->dataPtr->salinityArr[this->dataPtr->timeIdx], spatialIdx,
           interpolationValues);
-        float sal = this->dataPtr->BarycentricInterpolate(
+        float sal = this->dataPtr->InterpolateData(
           sensorPosENUEigen, interpolatorXYZsMat, interpolationValues);
         casted->SetData(sal);
       }
@@ -1670,7 +1655,7 @@
         this->dataPtr->ExtractElements(
           this->dataPtr->temperatureArr[this->dataPtr->timeIdx], spatialIdx,
           interpolationValues);
-        float temp = this->dataPtr->BarycentricInterpolate(
+        float temp = this->dataPtr->InterpolateData(
           sensorPosENUEigen, interpolatorXYZsMat, interpolationValues);
 
         ignition::math::Temperature tempC;
@@ -1685,7 +1670,7 @@
         this->dataPtr->ExtractElements(
           this->dataPtr->chlorophyllArr[this->dataPtr->timeIdx], spatialIdx,
           interpolationValues);
-        float chlor = this->dataPtr->BarycentricInterpolate(
+        float chlor = this->dataPtr->InterpolateData(
           sensorPosENUEigen, interpolatorXYZsMat, interpolationValues);
         casted->SetData(chlor);
       }
@@ -1697,7 +1682,7 @@
         this->dataPtr->ExtractElements(
           this->dataPtr->eastCurrentArr[this->dataPtr->timeIdx], spatialIdx,
           interpolationValues);
-        float eCurr = this->dataPtr->BarycentricInterpolate(
+        float eCurr = this->dataPtr->InterpolateData(
           sensorPosENUEigen, interpolatorXYZsMat, interpolationValues);
 
         // Reset before reuse
@@ -1706,7 +1691,7 @@
         this->dataPtr->ExtractElements(
           this->dataPtr->northCurrentArr[this->dataPtr->timeIdx], spatialIdx,
           interpolationValues);
-        float nCurr = this->dataPtr->BarycentricInterpolate(
+        float nCurr = this->dataPtr->InterpolateData(
           sensorPosENUEigen, interpolatorXYZsMat, interpolationValues);
 
         auto curr = ignition::math::Vector3d(eCurr, nCurr, 0.0);
@@ -1718,21 +1703,7 @@
       }
     }
 
-<<<<<<< HEAD
-    // Update last update position to the current position
-    this->dataPtr->lastSensorPosENU = sensorPosENU;
-
-    // Only need to find position ONCE for the entire robot. Don't need to
-    // repeat for every sensor.
-    break;
-  }
-
-  // Update all the sensors
-  for (auto &[entity, sensor] : this->entitySensorMap)
-  {
-=======
     // Update all the sensors
->>>>>>> d3d77b06
     sensor->Update(_info.simTime, false);
   }
 }

--- conflicted
+++ resolved
@@ -213,18 +213,6 @@
   /// \brief Science data. Same size as temperatureArr.
   public: std::vector<std::vector<float>> northCurrentArr;
 
-<<<<<<< HEAD
-=======
-  /// \brief Resolution of spatial coordinates in meters in octree, for data
-  /// search.
-  public: float spatialRes = 0.1f;
-
-  /// \brief Octree for data search based on spatial location of sensor. One
-  /// octree per point cloud in timeSpaceCoords.
-  public: std::vector<pcl::octree::OctreePointCloudSearch<pcl::PointXYZ>>
-    spatialOctrees;
-
->>>>>>> 17a165cf
   /// \brief World object to access world properties.
   public: ignition::gazebo::World world;
 
@@ -934,17 +922,7 @@
 {
   if (!this->dataPtr->worldSphericalCoordsInitialized)
   {
-<<<<<<< HEAD
-    auto latLon = this->dataPtr->world.SphericalCoordinates(_ecm);
-    if (latLon)
-    {
-      ignwarn << "New spherical coordinates detected." << std::endl;
-      //TODO(chapulina) Shift science data to new coordinates
-      this->dataPtr->worldSphericalCoordsInitialized = true;
-    }
-=======
     this->dataPtr->UpdateWorldSphericalOrigin(_ecm);
->>>>>>> 17a165cf
   }
 
   _ecm.EachNew<ignition::gazebo::components::CustomSensor,
@@ -1005,11 +983,7 @@
     for (auto &[entity, sensor] : this->entitySensorMap)
     {
       // Sensor pose in lat/lon, used to search for data by spatial coordinates
-<<<<<<< HEAD
-      // TODO: Convert to Cartesian!!!
-=======
       // TODO convert to Cartesian
->>>>>>> 17a165cf
       auto sensorLatLon = ignition::gazebo::sphericalCoordinates(entity, _ecm);
       /*
       // TODO DEBUG what is the sensor attached to?? World? Not robot?
@@ -1048,21 +1022,8 @@
       std::vector<float> spatialSqrDist;
 
       // Search in octree to find spatial index of science data
-<<<<<<< HEAD
-      if (this->dataPtr->spatialOctrees[this->dataPtr->timeIdx]->nearestKSearch(
-        searchPoint, k, spatialIdx, spatialSqrDist) <= 0)
-      {
-        ignwarn << "No data found near sensor location " << sensorLatLon.value()
-                << std::endl;
-        continue;
-      }
-      // Debug output
-      /*
-      else
-=======
       if (this->dataPtr->spatialOctrees[this->dataPtr->timeIdx].getLeafCount()
         > 0)
->>>>>>> 17a165cf
       {
         if (this->dataPtr->spatialOctrees[this->dataPtr->timeIdx].nearestKSearch(
           searchPoint, k, spatialIdx, spatialSqrDist) <= 0)
@@ -1092,28 +1053,14 @@
         }
         */
 
-<<<<<<< HEAD
-      std::vector<int> interpolatorInds;
-      this->dataPtr->FindInterpolators(searchPoint, spatialIdx, spatialSqrDist,
-        interpolatorInds);
-
-      // TODO trilinear interpolation using the 8 interpolators found
-
-      // For the correct sensor, grab closest neighbors and interpolate
-      if (auto casted = std::dynamic_pointer_cast<SalinitySensor>(sensor))
-      {
-        float sal = this->dataPtr->InterpolateData(
-          this->dataPtr->salinityArr[this->dataPtr->timeIdx], spatialIdx,
-          spatialSqrDist);
-        casted->SetData(sal);
-      }
-      else if (auto casted = std::dynamic_pointer_cast<TemperatureSensor>(
-        sensor))
-      {
-        float temp = this->dataPtr->InterpolateData(
-          this->dataPtr->temperatureArr[this->dataPtr->timeIdx], spatialIdx,
-          spatialSqrDist);
-=======
+        // TODO: Remove all points matching z of first neighbor, then search
+        // again for a point in another z slice.
+        std::vector<int> interpolatorInds;
+        this->dataPtr->FindInterpolators(searchPoint, spatialIdx, spatialSqrDist,
+          interpolatorInds);
+
+        // TODO trilinear interpolation using the 8 interpolators found
+
         // For the correct sensor, grab closest neighbors and interpolate
         if (auto casted = std::dynamic_pointer_cast<SalinitySensor>(sensor))
         {
@@ -1128,7 +1075,6 @@
           float temp = this->dataPtr->InterpolateData(
             this->dataPtr->temperatureArr[this->dataPtr->timeIdx], spatialIdx,
             spatialSqrDist);
->>>>>>> 17a165cf
 
           ignition::math::Temperature tempC;
           tempC.SetCelsius(temp);

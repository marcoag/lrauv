--- conflicted
+++ resolved
@@ -383,29 +383,6 @@
 
   /// \brief Publish a few more times for visualization plugin to get them
   public: int repeatPubTimes = 1;
-<<<<<<< HEAD
-
-  //////////////////////////////
-  // Constants for visualization
-
-  // TODO This is a workaround pending upstream Ignition orbit tool improvements
-  // \brief Scale down in order to see in view
-  // For 2003080103_mb_l3_las_1x1km.csv
-  //public: const float MINIATURE_SCALE = 0.01;
-  // For 2003080103_mb_l3_las.csv
-  //public: const float MINIATURE_SCALE = 0.0001;
-  // For simple_test.csv
-  public: const float MINIATURE_SCALE = 1.0;
-
-  // TODO This is a workaround pending upstream Marker performance improvements.
-  // \brief Performance trick. Skip depths below this z, so have memory to
-  // visualize higher layers at higher resolution.
-  // This is only for visualization, so that MAX_PTS_VIS can calculate close
-  // to the actual number of points visualized.
-  // Sensors shouldn't use this.
-  public: const float SKIP_Z_BELOW = -20;
-=======
->>>>>>> 0af6a57d
 };
 
 /////////////////////////////////////////////////
@@ -654,7 +631,6 @@
 
         // Gather spatial coordinates, 3 fields in the line, into point cloud
         // for indexing this time slice of data.
-        // Flip sign of z, because positive depth is negative z.
         this->timeSpaceCoords[lineTimeIdx]->push_back(
           pcl::PointXYZ(cart.X(), cart.Y(), cart.Z()));
 
@@ -765,11 +741,7 @@
   }
   if (_inds.size() == 0 || _sqrDists.size() == 0)
   {
-<<<<<<< HEAD
     ignwarn << "FindTrilinearInterpolators(): Invalid neighbors array size ("
-=======
-    ignwarn << "FindInterpolators(): Invalid neighbors aray size ("
->>>>>>> 0af6a57d
             << _inds.size() << " and " << _sqrDists.size()
             << "). No neighbors to use for interpolation. Returning NaN."
             << std::endl;
@@ -777,11 +749,7 @@
   }
   if (_inds.size() != _sqrDists.size())
   {
-<<<<<<< HEAD
     ignwarn << "FindTrilinearInterpolators(): Number of neighbors != number of "
-=======
-    ignwarn << "FindInterpolators(): Number of neighbors != number of "
->>>>>>> 0af6a57d
             << "distances. Invalid input. Returning NaN." << std::endl;
     return;
   }
@@ -806,19 +774,13 @@
   float nnZ = this->timeSpaceCoords[this->timeIdx]->at(nnIdx).z;
 
   // Debug output
-<<<<<<< HEAD
   if (this->DEBUG_INTERPOLATE)
     igndbg << this->timeSpaceCoords[this->timeIdx]->size()
       << " points in full cloud" << std::endl;
-=======
-  igndbg << this->timeSpaceCoords[this->timeIdx]->size()
-    << " points in full cloud" << std::endl;
->>>>>>> 0af6a57d
 
   // Search in z slice for 4 nearest neighbors in this slice
   this->CreateDepthSlice(nnZ, *(this->timeSpaceCoords[this->timeIdx]), zSlice1,
     zSliceInds1);
-<<<<<<< HEAD
   if (this->DEBUG_INTERPOLATE)
     igndbg << "1st nn ("
       << this->timeSpaceCoords[this->timeIdx]->at(nnIdx).x << ", "
@@ -826,10 +788,6 @@
       << this->timeSpaceCoords[this->timeIdx]->at(nnIdx).z << "), "
       << "idx " << nnIdx << ", dist " << sqrt(minDist)
       << ", z slice " << zSlice1.points.size() << " points" << std::endl;
-=======
-  igndbg << "1st nn idx " << nnIdx << ", dist " << sqrt(minDist)
-    << ", z slice " << zSlice1.points.size() << " points" << std::endl;
->>>>>>> 0af6a57d
   this->CreateAndSearchOctree(_pt, zSlice1,
     interpolatorInds1, interpolatorSqrDists1, _interpolators1);
   if (interpolatorInds1.size() < 4 || interpolatorSqrDists1.size() < 4)
@@ -838,34 +796,23 @@
       << " for trilinear interpolation." << std::endl;
     return;
   }
-<<<<<<< HEAD
   // TODO enforce that the 4 NNs in _interpolators1 are in a rectangle.
   // Otherwise does not satisfy trilinear interpolation requirements.
-=======
->>>>>>> 0af6a57d
 
   // Step 2: exclude z slice of 1st NN from further searches.
 
   // Remove all points in the z slice of the 1st NN, so that the 2nd NN will be
   // found in another z slice.
   // Set invert flag to get all but the depth slice.
-<<<<<<< HEAD
   // FIXME: Keep a map that maps from indices in the new point cloud with 1st z
   // slice removed, back to the original point cloud
-=======
->>>>>>> 0af6a57d
   pcl::PointCloud<pcl::PointXYZ> cloudExceptZSlice1;
   std::vector<int> indsExceptZSlice1;
   this->CreateDepthSlice(nnZ, *(this->timeSpaceCoords[this->timeIdx]),
     cloudExceptZSlice1, indsExceptZSlice1, true);
-<<<<<<< HEAD
   if (this->DEBUG_INTERPOLATE)
     igndbg << "Excluding 1st nn z slice. Remaining cloud has "
       << cloudExceptZSlice1.points.size() << " points" << std::endl;
-=======
-  igndbg << "Excluding 1st nn z slice. Remaining cloud has "
-    << cloudExceptZSlice1.points.size() << " points" << std::endl;
->>>>>>> 0af6a57d
 
   // Step 3: Look for 2nd NN everywhere except z slice of 1st NN.
   // In this 2nd z-slice, search for 4 NNs
@@ -894,7 +841,6 @@
 
   // Search in z slice of 1st NN for 4 nearest neighbors in this slice
   this->CreateDepthSlice(nnZ2, cloudExceptZSlice1, zSlice2, zSliceInds2);
-<<<<<<< HEAD
   if (this->DEBUG_INTERPOLATE)
     igndbg << "2nd nn ("
       << this->timeSpaceCoords[this->timeIdx]->at(nnIdx2).x << ", "
@@ -902,10 +848,6 @@
       << this->timeSpaceCoords[this->timeIdx]->at(nnIdx2).z << "), "
       << "idx " << nnIdx2 << ", dist " << sqrt(minDist2)
       << ", z slice " << zSlice2.points.size() << " points" << std::endl;
-=======
-  igndbg << "2nd nn idx " << nnIdx2 << ", dist " << sqrt(minDist2)
-    << ", z slice " << zSlice2.points.size() << " points" << std::endl;
->>>>>>> 0af6a57d
   this->CreateAndSearchOctree(_pt, zSlice2,
     interpolatorInds2, interpolatorSqrDists2, _interpolators2);
   if (interpolatorInds2.size() < 4 || interpolatorSqrDists2.size() < 4)
@@ -914,11 +856,8 @@
       << " for trilinear interpolation." << std::endl;
     return;
   }
-<<<<<<< HEAD
   // TODO enforce that the 4 NNs in _interpolators2 are in a rectangle.
   // Otherwise does not satisfy trilinear interpolation requirements.
-=======
->>>>>>> 0af6a57d
 }
 
 /////////////////////////////////////////////////
@@ -984,13 +923,9 @@
         _nbrs.push_back(nbrPt);
 
         igndbg << "Neighbor at ("
-<<<<<<< HEAD
           << std::round(nbrPt.x * 1000.0) / 1000.0 << ", "
           << std::round(nbrPt.y * 1000.0) / 1000.0 << ", "
           << std::round(nbrPt.z * 1000.0) / 1000.0 << "), "
-=======
-          << nbrPt.x << ", " << nbrPt.y << ", " << nbrPt.z << "), "
->>>>>>> 0af6a57d
           << "distance " << sqrt(_nbrSqrDists[i]) << " m" << std::endl;
       }
     }
@@ -1001,10 +936,6 @@
   }
 }
 
-<<<<<<< HEAD
-=======
-
->>>>>>> 0af6a57d
 /////////////////////////////////////////////////
 float ScienceSensorsSystemPrivate::TrilinearInterpolate(
   const Eigen::Vector3f &_p,
@@ -1014,11 +945,7 @@
   IGN_PROFILE("ScienceSensorsSystemPrivate::TrilinearInterpolate");
 
   // Sanity check: Must have 8 points, 4 above, 4 below.
-<<<<<<< HEAD
-  if (_xyzs.size() != 8)
-=======
   if (_xyzs.rows() != 8)
->>>>>>> 0af6a57d
   {
     ignerr << "Size of interpolators invalid (" << _xyzs.size() << "). "
       << "Need 8 points in a rectangular prism. "
@@ -1026,7 +953,6 @@
     return std::numeric_limits<float>::quiet_NaN();
   }
 
-<<<<<<< HEAD
   // A rectangular prism can be represented by two pairs of 3D coordinates,
   // (x0, y0, z0) and (x1, y1, z1), which are diagonal vertices on the prism.
   // Extract 2 diagonal vertices to represent the rectangular prism, assuming
@@ -1167,25 +1093,6 @@
   float d = d0 * (1 - dz) + d1 * dz;
 
   return d;
-=======
-  // Find closest neighbor
-  Eigen::MatrixXf::Index minR, minC;
-
-  // 3 x n
-  Eigen::MatrixXf diff = _xyzs.transpose().colwise() - _p;
-  igndbg << "diff: " << std::endl << diff << std::endl;
-
-  Eigen::VectorXf dists = diff.colwise().norm();
-  igndbg << "dists: " << std::endl << dists << std::endl;
-  float minDist = dists.minCoeff(&minC);
-  igndbg << "minI: " << minC << std::endl;
-
-  // Dummy: Just return the closest element
-  return _values[minC];
-
-
-  // TODO trilinear interpolation using the 8 interpolators found
->>>>>>> 0af6a57d
 }
 
 /////////////////////////////////////////////////
@@ -1805,7 +1712,6 @@
       // TODO: refactor so that this if-stmt is replaced with one call. Use the
       // Boolean in that new function.
       if (this->dataPtr->useTrilinear)
-<<<<<<< HEAD
       {
         // Find 2 sets of 4 nearest neighbors, each set on a different z slice,
         // to use as inputs for trilinear interpolation
@@ -1818,7 +1724,7 @@
             << sensorPosENU << std::endl;
           continue;
         }
- 
+
         // Concatenate the 2 sets of 4 points into a vector of 8 points
         interpolatorXYZs.reserve(interpolatorsSlice1.size() +
           interpolatorsSlice2.size());
@@ -1826,52 +1732,18 @@
           interpolatorsSlice1.begin(), interpolatorsSlice1.end());
         interpolatorXYZs.insert(interpolatorXYZs.end(),
           interpolatorsSlice2.begin(), interpolatorsSlice2.end());
- 
+
         // FIXME in FindTrilinearInterpolators():
         // When call TrilinearInterpolate():
         // Find 1D indices of the data values d000-d111!!! Manually keep track
         // of indices of the 4 points in the 2nd z slice (interpolatorsSlice2),
         // which are scrambled up after the 1st z slice is removed from cloud!
- 
+
         // FIXME: 4 neighbors found are not on a rectangle! That voids assumption
         // of trilinear interpolation. Cannot perform valid interpolation.
       }
       else
       {
-=======
-      {
-        // Find 2 sets of 4 nearest neighbors, each set on a different z slice,
-        // to use as inputs for trilinear interpolation
-        std::vector<pcl::PointXYZ> interpolatorsSlice1, interpolatorsSlice2;
-        this->dataPtr->FindTrilinearInterpolators(searchPoint, spatialIdx,
-          spatialSqrDist, interpolatorsSlice1, interpolatorsSlice2);
-        if (interpolatorsSlice1.size() < 4 || interpolatorsSlice2.size() < 4)
-        {
-          ignwarn << "Could not find trilinear interpolators near sensor location "
-            << sensorPosENU << std::endl;
-          continue;
-        }
-
-        // Concatenate the 2 sets of 4 points into a vector of 8 points
-        interpolatorXYZs.reserve(interpolatorsSlice1.size() +
-          interpolatorsSlice2.size());
-        interpolatorXYZs.insert(interpolatorXYZs.end(),
-          interpolatorsSlice1.begin(), interpolatorsSlice1.end());
-        interpolatorXYZs.insert(interpolatorXYZs.end(),
-          interpolatorsSlice2.begin(), interpolatorsSlice2.end());
-
-        // FIXME in FindTrilinearInterpolators():
-        // When call TrilinearInterpolate():
-        // Find 1D indices of the data values d000-d111!!! Manually keep track
-        // of indices of the 4 points in the 2nd z slice (interpolatorsSlice2),
-        // which are scrambled up after the 1st z slice is removed from cloud!
-
-        // FIXME: 4 neighbors found are not on a rectangle! That voids assumption
-        // of trilinear interpolation. Cannot perform valid interpolation.
-      }
-      else
-      {
->>>>>>> 0af6a57d
         // Get neighbor XYZs to pass to interpolation
         for (int i = 0; i < spatialIdx.size(); ++i)
         {

--- conflicted
+++ resolved
@@ -19,11 +19,7 @@
 # Research Institute (MBARI) and the David and Lucile Packard Foundation
 #
 
-<<<<<<< HEAD
-FROM mbari/lrauv-ignition-sim:fortress
-=======
 FROM mbari/lrauv-ignition-sim:garden
->>>>>>> 701852c8
 
 USER root
 
@@ -50,11 +46,7 @@
 
 # Install the latest Ignition binaries
 RUN apt-get -qq update && apt-get -q -y install \
-<<<<<<< HEAD
-  ignition-fortress python3-numpy
-=======
-  ignition-garden
->>>>>>> 701852c8
+  ignition-garden python3-numpy
 
 # Install PCL
 RUN apt-get update \
